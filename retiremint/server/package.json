--- conflicted
+++ resolved
@@ -7,11 +7,7 @@
     "@testing-library/jest-dom": "^6.6.3",
     "@testing-library/react": "^16.2.0",
     "@testing-library/user-event": "^13.5.0",
-<<<<<<< HEAD
-    "axios": "^1.6.8",
-=======
     "axios": "^1.9.0",
->>>>>>> d119e620
     "cheerio": "^1.0.0",
     "cors": "^2.8.5",
     "express": "^4.21.2",
