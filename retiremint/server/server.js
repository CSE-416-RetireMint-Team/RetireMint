--- conflicted
+++ resolved
@@ -17,13 +17,8 @@
 app.use(express.json());
 app.use(express.urlencoded({ extended: true }));
 
-<<<<<<< HEAD
-mongoose.connect('mongodb://127.0.0.1:27017/retiremint')
-=======
-
 // connect to MongoDB database 
 mongoose.connect('mongodb://localhost:27017/retiremint')
->>>>>>> 28ec3c3a
   .then(async () => {
     console.log('MongoDB connected.');
     // Seed default tax data if needed
@@ -31,16 +26,7 @@
     await IncomeTax();
     await StandardDeduction();
     await CapitalGain();
-<<<<<<< HEAD
-
-    // Only start the server if this file is being run directly
-    if (require.main === module) {
-      app.listen(port, () => {
-        console.log(`Server is running on port ${port}`);
-      });
-    }
-  })
-=======
+
     // Create 'logs' directory if it doesn't exist
     const fs = require('fs');
     const path = require('path');
@@ -53,7 +39,6 @@
     });
   })
   .catch(err => console.error('MongoDB connection error:', err));
->>>>>>> 28ec3c3a
 
 
 // scenario model
@@ -564,10 +549,7 @@
     }
 });
 
-<<<<<<< HEAD
-module.exports = app;
-
-=======
+
 // Function to seed default tax data if none exists
 async function seedDefaultTaxData() {
   try {
@@ -656,4 +638,4 @@
     console.error('Error seeding default tax data:', error);
   }
 }
->>>>>>> 28ec3c3a
+
