const express = require('express');
const mongoose = require('mongoose');
const cors = require('cors');
const fs = require('fs');
const path = require('path');
const multer = require('multer');
const { fetchAllCollections } = require('./src/FetchModelData'); // Import fetchAllCollections

// initialize app
const app = express();
const port = 8000;

// middleware
app.use(cors({
    origin: ['http://localhost:3000', 'https://accounts.google.com'],
    methods: ['GET', 'POST', 'PUT', 'DELETE'],
    credentials: true,
    allowedHeaders: ['Content-Type', 'Authorization']
}));
app.use(express.json());
app.use(express.urlencoded({ extended: true }));

// connect to MongoDB database 
mongoose.connect('mongodb://localhost:27017/retiremint')
  .then(async () => {
    console.log('MongoDB connected.');
    await loadStateTaxDataOnce();
    await scrapeAndSaveRMDTable();
    await IncomeTax();
    await StandardDeduction();
    await CapitalGain();

    // Create 'logs' directory if it doesn't exist
    
    const logDir = path.join(__dirname, 'logs');
    if (!fs.existsSync(logDir)) {
      fs.mkdirSync(logDir, { recursive: true });
    }
    
    app.listen(port, () => {
      console.log(`Server running on port ${port}`);
    });
  })
  .catch(err => console.error('MongoDB connection error:', err));


// scenario model
const Scenario = require('./src/Schemas/Scenario');
const LifeExpectancy = require('./src/Schemas/LifeExpectancy');
const Investment = require('./src/Schemas/Investments');
const InvestmentType = require('./src/Schemas/InvestmentType');
const ExpectedReturn = require('./src/Schemas/ExpectedReturnOrIncome');
const Inflation = require('./src/Schemas/Inflation');
const SimulationSettings = require('./src/Schemas/SimulationSettings');
const Event=require('./src/Schemas/EventSeries');
const StartYear=require('./src/Schemas/StartYear');
const Duration=require('./src/Schemas/Duration');
const Income=require('./src/Schemas/Income');
const Expense=require('./src/Schemas/Expense');
const Invest=require('./src/Schemas/Invest');
const Rebalance=require('./src/Schemas/Rebalance');
const ExpectedAnnualChange = require('./src/Schemas/ExpectedAnnualChange');
const Allocation=require('./src/Schemas/Allocation');
const User = require('./src/Schemas/Users');
const SharedUser=require('./src/Schemas/SharedUser');
// const Report = require('./src/Schemas/Report'); // Add Report schema
const IncomeTax = require('./src/FederalTaxes/incomeTax');
const StandardDeduction = require('./src/FederalTaxes/standardDeduction');
const CapitalGain = require('./src/FederalTaxes/capitalGain');
const {OAuth2Client} = require('google-auth-library');
const userRoutes = require('./src/Routes/User'); 
const simulationRoutes = require('./src/Routes/Simulation'); // Add simulation routes
const loadStateTaxDataOnce = require('./src/Utils/loadStateTaxes');
const scrapeAndSaveRMDTable = require('./src/Utils/scrapeRMDTable');
const ExpectedReturnOrIncome = require('./src/Schemas/ExpectedReturnOrIncome');


app.use('/user', userRoutes);
app.use('/simulation', simulationRoutes); // Add simulation routes

// Route to fetch and print all database collections
app.get('/api/db-data', async (req, res) => {
  try {
    console.log('Fetching all database collections...');
    await fetchAllCollections();
    console.log('Database collections fetched successfully');
    res.status(200).json({ message: 'Database collections data printed to console' });
  } catch (error) {
    console.error('Error fetching database collections:', error);
    res.status(500).json({ error: 'Error fetching database collections' });
  }
});

// Test route to verify MongoDB connection and User model
app.get('/api/test-db', async (req, res) => {
  try {
    // Check MongoDB connection
    const dbState = mongoose.connection.readyState;
    let dbStatus;
    
    switch (dbState) {
      case 0:
        dbStatus = 'Disconnected';
        break;
      case 1:
        dbStatus = 'Connected';
        break;
      case 2:
        dbStatus = 'Connecting';
        break;
      case 3:
        dbStatus = 'Disconnecting';
        break;
      default:
        dbStatus = 'Unknown';
    }
    
    // Test User model
    const userCount = await User.countDocuments();
    
    return res.status(200).json({
      status: 'success',
      message: 'Database connection test successful',
      dbStatus,
      userCollection: {
        count: userCount,
        modelExists: !!User
      }
    });
  } catch (error) {
    console.error('Database test failed:', error);
    return res.status(500).json({
      status: 'error',
      message: 'Database connection test failed',
      error: error.message
    });
  }
});

app.post('/login',async function(req,res){
    console.log('Login request received:', req.body);
    const clientId = req.body.clientId;
    const token = req.body.credential;
    
    if (!token || !clientId) {
        console.error('Missing token or client ID');
        return res.status(400).json({ error: 'Missing token or client ID' });
    }
    
    const client = new OAuth2Client();

    try {
        console.log('Verifying token with Google...');
        const ticket = await client.verifyIdToken({
            idToken: token,
            audience: clientId,
        });
    
        const payload = ticket.getPayload();
        const googleId = payload['sub'];
        const email = payload['email'];
        const name = payload['name'];
        const picture = payload['picture'];
    
        console.log(`User authenticated: ${email} (${googleId})`);
        
        let user = await User.findOne({ googleId });

        let isFirstLogin = false;
        if (!user) {
            isFirstLogin = true;
            console.log(`Creating new user: ${email}`);
        user = new User({
            googleId,
            email,
            name,
            picture,
        });
        await user.save();
            console.log('New user created with ID:', user._id);
        } else {
            console.log(`Existing user logged in: ${email}`);
            // Update user info in case it changed
            user.name = name;
            user.picture = picture;
            await user.save();
            console.log('User data updated, ID:', user._id);
        }
        
        // Send response
        const responseData = { 
            userId: user._id.toString(),
            isFirstTime: isFirstLogin,
            name: user.name,
            email: user.email
        };
        
        console.log('Sending login response:', responseData);
        return res.status(200).json(responseData);
        } catch (err) {
        console.error('Google authentication failed:', err);
        return res.status(401).json({ error: 'Authentication failed', details: err.message });
    }
});

// route to receive a scenario from frontend
app.post('/scenario', async (req, res) => {
    const { 
        scenarioIdEdit,
        scenarioName, 
        scenarioType, 
        birthYear, 
        spouseBirthYear, 
        lifeExpectancy, 
        spouseLifeExpectancy, 
        investments, 
        events,
        inflationAssumption,
        expenseWithdrawalStrategies,
        rmdStrategies,
        rothConversionStrategies,
        RothOptimizerEnable,
        rothRptimizerStartYear,
        rothOptimizerEndYear,
        financialGoal,
        maximumCash,
        stateOfResidence,
        sharedUsers,
        userId  // Add userId to the extracted parameters
    } = req.body; // extracting data from frontend

    console.log('Scenario received!');
  
    // open existing scenario if an edit is being attempted
    let existingScenario;
    if (scenarioIdEdit) {
        try {
            existingScenario = await Scenario.findById(scenarioIdEdit);
            if (!existingScenario) {
                return (res.status(404).json({ error : 'Scenario to be edited not Found'}))
            }
        }
        catch (error) {
            res.status(500).json({ error: 'Error fetching scenario' });
        }
    }

    // Delete Investments/Events and any items from other schemas inside that are to be replaced. (Reasoning: The new version may have more/less Investments or Events than the original, may not be 1:1 update)
    if (existingScenario) {
        try {
            let existingInvestment;
            for (let i = 0; i < existingScenario.investments.length; i++) {
                existingInvestment = await Investment.findById(existingScenario.investments[i]);
                let existingInvestmentType = await InvestmentType.findById(existingInvestment.investmentType);
                await ExpectedReturn.findByIdAndDelete(existingInvestmentType.expectedAnnualReturn);
                await InvestmentType.findByIdAndDelete(existingInvestment.investmentType);
                await Investment.findByIdAndDelete(existingScenario.investments[i]);
            }
            let existingEvent;
            for (let i = 0; i < existingScenario.events.length; i++) {
                existingEvent = await Event.findById(existingScenario.events[i]);
                await StartYear.findByIdAndDelete(existingEvent.startYear);
                await Duration.findByIdAndDelete(existingEvent.duration);
                let income = await Income.findById(existingEvent.income);
                if (income) {
                    await ExpectedAnnualChange.findByIdAndDelete(income.expectedAnnualChange);
                    await Income.findByIdAndDelete(existingEvent.income);
                }
                let expense = await Expense.findById(existingEvent.expense);
                if (expense) {
                    await ExpectedAnnualChange.findByIdAndDelete(expense.expectedAnnualChange);
                    await Expense.findByIdAndDelete(existingEvent.expense);
                }
                await Invest.findByIdAndDelete(existingEvent.invest);
                await Rebalance.findByIdAndDelete(existingEvent.rebalance);
                await Event.findByIdAndDelete(existingScenario.events[i]);
            }
        }
        catch (error) {
            res.status(500).json({ error: 'Error deleting items from other schemas' });
        }
    }
    


    // extract values from lifeExpectancy list
    const [lifeExpectancyMethod, fixedValue, normalDistribution] = lifeExpectancy;

    // create and save user life expectancy
    // If this is a new scenario, save instead of updating.
    let userLifeExpectancy;
    if (!existingScenario) {
        userLifeExpectancy = new LifeExpectancy({
            lifeExpectancyMethod,
            fixedValue,
            normalDistribution
        });
        await userLifeExpectancy.save();
    }
    else {
        try {
            userLifeExpectancy = await LifeExpectancy.findByIdAndUpdate(existingScenario.lifeExpectancy, {lifeExpectancyMethod: lifeExpectancyMethod , fixedValue: fixedValue, normalDistribution: normalDistribution}, {new: true});
        }
        catch (error) {
            res.status(500).json({ error: 'Error updating User Life Expectancy' });
        }
    }    
    // now check for spouse 
    let spousalLifeExpectancy = null;
    // check if spouse life expectancy exists and extract values
    if (scenarioType === 'married' && spouseLifeExpectancy !== null) {
        const [spouseLifeExpectancyMethod, spouseFixedValue, spouseNormalDistribution] = spouseLifeExpectancy;

        spousalLifeExpectancy = new LifeExpectancy({
            lifeExpectancyMethod: spouseLifeExpectancyMethod,
            fixedValue: spouseFixedValue,
            normalDistribution: spouseNormalDistribution
        });
        // If this is a new scenario, save instead of updating.
        if (!existingScenario) {
            await spouseLifeExpectancy.save();
        }   
        else {
            try {
                await LifeExpectancy.findByIdAndUpdate(existingScenario.spouseLifeExpectancy, userLifeExpectancy, {new: true});
            }
            catch (error) {
                res.status(500).json({ error: 'Error updating Spouse Life Expectancy' });
            }
        } 
    }

    // process investments from bottom-up
    
        
    const investmentIds = await Promise.all(investments.map(async inv => {

        // step 1: Create Expected Return
        const expectedReturnInstance = new ExpectedReturn({
            method: inv.investmentType.expectedReturn.returnType,
            fixedValue: inv.investmentType.expectedReturn.returnType === 'fixedValue' 
                ? inv.investmentType.expectedReturn.fixedValue 
                : null,
            fixedPercentage: inv.investmentType.expectedReturn.returnType === 'fixedPercentage' 
                ? inv.investmentType.expectedReturn.fixedPercentage 
                : null,
            normalValue: inv.investmentType.expectedReturn.returnType === 'normalValue' 
                ? inv.investmentType.expectedReturn.normalValue 
                : null,
            normalPercentage: inv.investmentType.expectedReturn.returnType === 'normalPercentage' 
                ? inv.investmentType.expectedReturn.normalPercentage 
                : null,
        });
        let expectedReturn;
        // Whether this is a new scenario or an edit, save as new instead of updating since any original is deleted.
        expectedReturn = await expectedReturnInstance.save();

        // step 2: Create Expected Income
        const expectedIncomeInstance = new ExpectedReturn({
            method: inv.investmentType.expectedIncome.returnType,
            fixedValue: inv.investmentType.expectedIncome.returnType === 'fixedValue' 
                ? inv.investmentType.expectedIncome.fixedValue 
                : null,
            fixedPercentage: inv.investmentType.expectedIncome.returnType === 'fixedPercentage' 
                ? inv.investmentType.expectedIncome.fixedPercentage 
                : null,
            normalValue: inv.investmentType.expectedIncome.returnType === 'normalValue' 
                ? inv.investmentType.expectedIncome.normalValue 
                : null,
            normalPercentage: inv.investmentType.expectedIncome.returnType === 'normalPercentage' 
                ? inv.investmentType.expectedIncome.normalPercentage 
                : null,
        });
        let expectedIncome;
        // Whether this is a new scenario or an edit, save as new instead of updating since any original is deleted.
        expectedIncome = await expectedIncomeInstance.save();

        //step 3: create investmentType
       
        const investmentType = await new InvestmentType({
            name: inv.investmentType.name,
            description: inv.investmentType.description,
            expectedAnnualReturn: expectedReturn._id,
            expectedAnnualIncome: expectedIncome._id,
            expenseRatio: inv.investmentType.expenseRatio,
            taxability: inv.investmentType.taxability
        }).save();  // Await the save operation here
        
    
    
        // step 4 create investment
        const investmentData = {
            name: inv.name,
            investmentType: investmentType._id,
            value: inv.value,
            maxAnnualContribution: inv.maxAnnualContribution
        };

        // Only include accountTaxStatus for taxable investments
        if (inv.investmentType.taxability !== 'tax-exempt') {
            investmentData.accountTaxStatus = inv.taxStatus;
        }

        const investment = await new Investment(investmentData).save();

        return investment._id;
    }));



    //create events
    const eventIds = await Promise.all(events.map(async eve => {

        const startYear = await new StartYear({
            method: eve.startYear.returnType,
            fixedValue: eve.startYear.returnType === 'fixedValue' 
                ? eve.startYear.fixedValue 
                : null,
            normalValue: eve.startYear.returnType === 'normalValue' 
                ? eve.startYear.normalValue 
                : null,
            uniformValue: eve.startYear.returnType === 'uniformValue' 
                ? eve.startYear.uniformValue 
                : null,
            sameYearAsAnotherEvent: eve.startYear.returnType === 'sameYearAsAnotherEvent' 
                ? eve.startYear.sameYearAsAnotherEvent 
                : null,
            yearAfterAnotherEventEnd: eve.startYear.returnType === 'yearAfterAnotherEventEnd' 
                ? eve.startYear.yearAfterAnotherEventEnd 
                : null,
        }).save();


        const durationObj = await new Duration({
            method: eve.duration.returnType,
            fixedValue: eve.duration.returnType === 'fixedValue' 
                ? eve.duration.fixedValue 
                : null,
            normalValue: eve.duration.returnType === 'normalValue' 
                ? eve.duration.normalValue 
                : null,
            uniformValue: eve.duration.returnType === 'uniformValue' 
                ? eve.duration.uniformValue 
                : null,
        }).save();


        // default all objects to null
        let incomeObj = null;
        let expenseObj = null;
        let investObj = null;
        let rebalanceObj = null;

        if(eve.eventType==="income"){
            const expectedAnnualChangeForIncome = await new ExpectedAnnualChange({
                method: eve.income.expectedAnnualChange.returnType,
                fixedValue: eve.income.expectedAnnualChange.returnType === 'fixedValue' 
                    ? eve.income.expectedAnnualChange.fixedValue 
                    : null,
                fixedPercentage: eve.income.expectedAnnualChange.returnType === 'fixedPercentage' 
                    ? eve.income.expectedAnnualChange.fixedPercentage 
                    : null,
                normalValue: eve.income.expectedAnnualChange.returnType === 'normalValue' 
                    ? eve.income.expectedAnnualChange.normalValue 
                    : null,
                normalPercentage: eve.income.expectedAnnualChange.returnType === 'normalPercentage' 
                    ? eve.income.expectedAnnualChange.normalPercentage 
                    : null,
                uniformValue: eve.income.expectedAnnualChange.returnType === 'uniformValue' 
                    ? eve.income.expectedAnnualChange.uniformValue 
                    : null,
                uniformPercentage: eve.income.expectedAnnualChange.returnType === 'uniformPercentage' 
                    ? eve.income.expectedAnnualChange.uniformPercentage 
                    : null,
            }).save();
            


            incomeObj = await new Income({
                initialAmount: eve.income.initialAmount,
                expectedAnnualChange: expectedAnnualChangeForIncome.id,
                inflationAdjustment: eve.income.inflationAdjustment,
                marriedPercentage: eve.income.marriedPercentage,
                isSocialSecurity: eve.income.isSocialSecurity
    
            }).save()

        }else if(eve.eventType==="expense"){
            const expectedAnnualChangeForExpense = await new ExpectedAnnualChange({
                method: eve.expense.expectedAnnualChange.returnType,
                fixedValue: eve.expense.expectedAnnualChange.returnType === 'fixedValue' 
                    ? eve.expense.expectedAnnualChange.fixedValue 
                    : null,
                fixedPercentage: eve.expense.expectedAnnualChange.returnType === 'fixedPercentage' 
                    ? eve.expense.expectedAnnualChange.fixedPercentage 
                    : null,
                normalValue: eve.expense.expectedAnnualChange.returnType === 'normalValue' 
                    ? eve.expense.expectedAnnualChange.normalValue 
                    : null,
                normalPercentage: eve.expense.expectedAnnualChange.returnType === 'normalPercentage' 
                    ? eve.expense.expectedAnnualChange.normalPercentage 
                    : null,
                uniformValue: eve.expense.expectedAnnualChange.returnType === 'uniformValue' 
                    ? eve.expense.expectedAnnualChange.uniformValue 
                    : null,
                uniformPercentage: eve.expense.expectedAnnualChange.returnType === 'uniformPercentage' 
                    ? eve.expense.expectedAnnualChange.uniformPercentage 
                    : null,
            }).save();
            

            expenseObj =await  new Expense({
                initialAmount: eve.expense.initialAmount,
                expectedAnnualChange: expectedAnnualChangeForExpense.id,
                inflationAdjustment: eve.expense.inflationAdjustment,
                marriedPercentage: eve.expense.marriedPercentage,
                isDiscretionary: eve.expense.isDiscretionary
    
            }).save()

        }else if(eve.eventType==="invest"){

            const investAllocation = await new Allocation({
                method: eve.invest.executionType || 'fixedAllocation',
                fixedAllocation: eve.invest.returnType === 'fixedAllocation' && eve.invest.fixedAllocation
                    ? eve.invest.fixedAllocation.split(';').map(s => s.trim()).filter(s => s)
                    : [],
                glidePath: eve.invest.returnType === 'glidePath' && eve.invest.glidePath
                    ? eve.invest.glidePath.split(';').map(s => s.trim()).filter(s => s)
                    : []
            }).save();
            
    
            investObj =await  new Invest({
                allocations: investAllocation.id,
                modifyMaximumCash: eve.invest.modifyMaximumCash,
                newMaximumCash: eve.invest.modifyMaximumCash ? eve.invest.newMaximumCash : null,
                investmentStrategy: eve.invest.investmentStrategy || {}
            }).save()
            
        }else if(eve.eventType==="rebalance"){
            const rebalanceAllocation = await new Allocation({
                method: eve.rebalance.executionType || 'fixedAllocation',
                fixedAllocation: eve.rebalance.returnType === 'fixedAllocation' && eve.rebalance.fixedAllocation
                    ? eve.rebalance.fixedAllocation.split(';').map(s => s.trim()).filter(s => s)
                    : [],
                glidePath: eve.rebalance.returnType === 'glidePath' && eve.rebalance.glidePath
                    ? eve.rebalance.glidePath.split(';').map(s => s.trim()).filter(s => s)
                    : []
            }).save();
            
    
            rebalanceObj =await  new Rebalance({
                allocations: rebalanceAllocation.id,
            }).save()
        }       



        const event = await new Event({
            name: eve.name,
            description: eve.description,
            startYear: startYear.id,
            duration: durationObj.id,
            type: eve.eventType,
            income: incomeObj ? incomeObj.id : null,
            expense: expenseObj ? expenseObj.id : null,
            invest: investObj ? investObj.id : null,
            rebalance: rebalanceObj ? rebalanceObj.id : null

        }).save();
        return event._id;
    }));
    
    //create inflation object
    // Create and save Inflation object
    let existingSimulationSettings;
    if (existingScenario) {
        try {
            existingSimulationSettings = await SimulationSettings.findById(existingScenario.simulationSettings);
        }
        catch (error) {
            res.status(500).json({ error: 'Error fetching original simulation settings.' });
        }
    }
    let inflation;
    if (!existingSimulationSettings) {
         inflation = new Inflation({
            method: inflationAssumption.method,
            fixedPercentage: inflationAssumption.fixedPercentage,
            normalPercentage: inflationAssumption.normalPercentage,
            uniformPercentage: inflationAssumption.uniformPercentage
        });
    await inflation.save();
    }
    else {
        inflation = await Inflation.findByIdAndUpdate(existingSimulationSettings.inflation, inflation, {new: true});
    }

    //simulation setting
    let simulationSettings;
    if (!existingSimulationSettings) {
        simulationSettings = new SimulationSettings({
        inflationAssumption: inflation._id,
            expenseWithdrawalStrategies: expenseWithdrawalStrategies,
            rmdStrategies: rmdStrategies,
            rothConversionStrategies: rothConversionStrategies,
            rothOptimizerEnable: RothOptimizerEnable,
            rothOptimizerStartYear: rothRptimizerStartYear,
            rothOptimizerEndYear: rothOptimizerEndYear
        });
        await simulationSettings.save();
    }
    else {
        simulationSettings = await SimulationSettings.findByIdAndUpdate(existingSimulationSettings._id, simulationSettings, {new: true});
    }

    //share setting

    let sharedUsersList = []; // array to store SharedUser objects
    if (sharedUsers && sharedUsers.length > 0) {
        // create and store SharedUser objects
        sharedUsersList = await Promise.all(sharedUsers.map(async user => {
            const sharedUser = new SharedUser(user);
            await sharedUser.save();
            return sharedUser._id; 
        }));
    }

    try {
        if (!existingScenario) {
            const newScenario = new Scenario({
                name: scenarioName,
                userId: userId, // Add userId to the new scenario
                scenarioType: scenarioType, 
                birthYear: birthYear,
                spouseBirthYear: spouseBirthYear, 
                lifeExpectancy: userLifeExpectancy, 
                spouseLifeExpectancy: spousalLifeExpectancy ? spousalLifeExpectancy._id : null,
                investments: investmentIds,
                events: eventIds,
                simulationSettings: simulationSettings._id,
                financialGoal: financialGoal,
                maximumCash: maximumCash,
                stateOfResidence: stateOfResidence,
                sharedUsers: sharedUsersList
            });
            await newScenario.save();
            console.log('Scenario saved successfully with ID:', newScenario._id);    
            // Return the scenario ID to the client
            res.status(201).json({
                success: true,
                message: 'Scenario created successfully',
                scenarioId: newScenario._id
            });
        }
        else {
            await Scenario.findByIdAndUpdate(existingScenario._id, {
                name: scenarioName,
                userId: userId, // Add userId to the new scenario
                scenarioType: scenarioType, 
                birthYear: birthYear,
                spouseBirthYear: spouseBirthYear, 
                lifeExpectancy: userLifeExpectancy, 
                spouseLifeExpectancy: spousalLifeExpectancy ? spousalLifeExpectancy._id : null,
                investments: investmentIds,
                events: eventIds,
                simulationSettings: simulationSettings._id,
                financialGoal: financialGoal,
                maximumCash: maximumCash,
                stateOfResidence: stateOfResidence,
                sharedUsers: sharedUsersList
            }, {new: true});
            console.log('Scenario updated with ID:', existingScenario._id); 
            // Return the original scenario ID to the client
            res.status(201).json({
                success: true,  
                message: 'Scenario created successfully',
                scenarioId: existingScenario._id
            });   
        }
    } catch (error) {
        console.error('Error saving scenario:', error);
        res.status(500).json({
            success: false,
            error: 'Failed to save scenario',
            details: error.message
        });
    }
});

// Returns a list of the InvestmentTypes and all inner documents for a given Scenario (not just IDs)
app.post('/simulation/scenario/investmentypes', async (req, res) => {
    try {
        const scenarioIdEdit = req.body.scenarioIdEdit;
        const scenario = await Scenario.findById(scenarioIdEdit);
        const investmentIds = scenario.investments;
        const investmentTypeIds = new Set();
        for (i = 0; i < investmentIds.length; i++) {
            let investment = await Investment.findById(investmentIds[i]);
            investmentTypeIds.add(investment.investmentType);
        }
        const investmentTypes = [];
        for (i = 0; i < investmentIds.length; i++) {
            let investmentType = await InvestmentType.findById(investmentIds[i]);
            investmentTypes.push(investmentType);
        }
        res.json({
            success: true,
            message: 'InvestmentTypes successfully found',
            investmentTypes: investmentTypes
        });
    } catch (error) {
        console.error('Error finding InvestmentTypes:', error);
        res.status(500).json({
            success: false,
            error: 'Failed to find investmentTypes',
            details: error.message
        });
    }
}) 

// Returns a list of the Investments and the InvestmentTypes and all inner objects for a given Scenario (not just IDs)
app.post('/simulation/scenario/investments', async (req, res) => {
    try {
        const scenarioIdEdit = req.body.scenarioIdEdit;
        const scenario = await Scenario.findById(scenarioIdEdit);
        const investmentIds = scenario.investments;
        const investments = [];
<<<<<<< HEAD
        for (let i = 0; i < investmentIds.length; i++) {
=======
        // Use a set to Store Investment Types to not contain duplicates upon fetching InvestmentTypes later.
        const investmentTypesSet = new Set();

        // Fetch all investments and store all investmentType Ids
        for (i = 0; i < investmentIds.length; i++) {
>>>>>>> 368c28d1
            let investment = await Investment.findById(investmentIds[i]);
            let investmentType = await InvestmentType.findById(investment.investmentType);
            investment.investmentType = investmentType;
            let expectedReturn = await ExpectedReturnOrIncome.findById(investmentType.expectedAnnualReturn);
            let expectedIncome = await ExpectedReturnOrIncome.findById(investmentType.expectedAnnualIncome);
            
            investment.investmentType.expectedAnnualReturn = expectedReturn;
            investment.investmentType.expectedAnnualIncome = expectedIncome;
            
            investmentType.expectedAnnualReturn = expectedReturn;
            investmentType.expectedAnnualIncome = expectedIncome;

            investments.push(investment);
            investmentTypesSet.add(investmentType);
        }
        const investmentTypes = [...investmentTypesSet];
        res.json({
            success: true,
            message: 'Investment objects successfully found',
            investments: investments,
            investmentTypes: investmentTypes
        });
    } catch (error) {
        console.error('Error finding investments:', error);
        res.status(500).json({
            success: false,
            error: 'Failed to find investment',
            details: error.message
        });
    }
}) 

// Returns a list of the Events and all inner objects for a given Scenario (not just IDs)
app.post('/simulation/scenario/events', async (req, res) => {
    try {
        const scenarioIdEdit = req.body.scenarioIdEdit;
        const scenario = await Scenario.findById(scenarioIdEdit);
        const eventIds = scenario.events;
        const events = [];
        for (let i = 0; i < eventIds.length; i++) {
            let event = await Event.findById(eventIds[i]);
            let startYear = await StartYear.findById(event.startYear);
            event.startYear = startYear;
            let duration = await Duration.findById(event.duration);
            event.duration = duration;
            let income = await Income.findById(event.income);
            event.income = income;
            if (income) {
                let incomeExpectedAnnualChange = await ExpectedAnnualChange.findById(income.expectedAnnualChange);
                event.income.expectedAnnualChange = incomeExpectedAnnualChange;
            }
            let expense = await Expense.findById(event.expense);
            event.expense = expense;
            if (expense) {
                let expenseExpectedAnnualChange = await ExpectedAnnualChange.findById(expense.expectedAnnualChange);
                event.expense.expectedAnnualChange = expenseExpectedAnnualChange;
            }
            let invest = await Invest.findById(event.invest);
            event.invest = invest;
            if (invest) {
                let investAllocations = await Allocation.findById(invest.allocations);
                event.invest.allocations = investAllocations;
            }
            let rebalance = await Rebalance.findById(event.rebalance);
            event.rebalance = rebalance;
            if (rebalance) {
                let rebalanceAllocations = await Allocation.findById(rebalance.allocations);
                event.rebalance.allocations = rebalanceAllocations;
            }
            events.push(event);
        }
        res.json({
            success: true,
            message: 'Investment objects successfully found',
            events: events
        });
    } catch (error) {
        console.error('Error finding investments:', error);
        res.status(500).json({
            success: false,
            error: 'Failed to find investment',
            details: error.message
        });
    }
}) 

// Returns the LifeExpectancy object and its data in a given Scenario
app.post('/simulation/scenario/lifeexpectancy', async (req, res) => {
    try {
        const scenarioIdEdit = req.body.scenarioIdEdit;
        const scenario = await Scenario.findById(scenarioIdEdit);
        console.log(`Found Scenario: ${scenario}`);
        const lifeExpectancyId = scenario.lifeExpectancy;
        const lifeExpectancy = await LifeExpectancy.findById(lifeExpectancyId);        
        res.json({
            success: true,
            message: 'LifeExpectancy object successfully found',
            lifeExpectancy: lifeExpectancy
        });
    } catch (error) {
        console.error('Error finding Life Expectancy object:', error);
        res.status(500).json({
            success: false,
            error: 'Failed to find life expectancy',
            details: error.message
        });
    }
}) 

// Serve the YAML file from the server
app.get('/download-state-tax-yaml', (req, res) => {
    
    const filePath = path.join(__dirname, 'src', 'StateTaxes', 'YAML_format.YAML');
    res.download(filePath, 'YAML_format.YAML', (err) => {
      if (err) {
        console.error('Error sending file:', err);
        res.status(500).send('File download failed');
      }
    });
});


// Uploading files
// Create the destination folder if it doesn't exist
const storageDir = path.join(__dirname, 'src', 'StateTaxes');

// Multer storage config
const storage = multer.diskStorage({
    destination: function (req, file, cb) {
        cb(null, storageDir);
    },
    filename: function (req, file, cb) {
        cb(null, file.originalname);
    }
});

const upload = multer({ storage });

// Upload route
app.post('/upload-state-tax-yaml', upload.single('file'), (req, res) => {
    if (!req.file) {
        return res.status(400).send('No file uploaded.');
    }

    //const fileExt = path.extname(req.file.originalname).toLowerCase();

    res.status(200).send('File uploaded successfully.');
});
<|MERGE_RESOLUTION|>--- conflicted
+++ resolved
@@ -727,15 +727,11 @@
         const scenario = await Scenario.findById(scenarioIdEdit);
         const investmentIds = scenario.investments;
         const investments = [];
-<<<<<<< HEAD
-        for (let i = 0; i < investmentIds.length; i++) {
-=======
         // Use a set to Store Investment Types to not contain duplicates upon fetching InvestmentTypes later.
         const investmentTypesSet = new Set();
 
         // Fetch all investments and store all investmentType Ids
-        for (i = 0; i < investmentIds.length; i++) {
->>>>>>> 368c28d1
+        for (let i = 0; i < investmentIds.length; i++) {
             let investment = await Investment.findById(investmentIds[i]);
             let investmentType = await InvestmentType.findById(investment.investmentType);
             investment.investmentType = investmentType;
