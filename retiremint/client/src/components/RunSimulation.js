import React, { useEffect, useState } from 'react';
import axios from 'axios';
import { useNavigate } from 'react-router-dom';
import '../Stylesheets/RunSimulation.css';

const RunSimulation = ({ scenarioId, scenarioName }) => {
  const [numSimulations, setNumSimulations] = useState(100);
  const [reportName, setReportName] = useState(`Simulation Report for ${scenarioName}`);
  const [loading, setLoading] = useState(false);
  const [error, setError] = useState(null);

  const [scenario, setScenario] = useState(null);
  const [events, setEvents] = useState([]);
  const [settings, setSettings] = useState(null);
<<<<<<< HEAD
  const [exploreMode, setExploreMode] = useState('none');
=======
  const [exploreMode, setExploreMode] = useState('one-dimensional');
>>>>>>> 7a77f18b

  const [scenarioParameter, setScenarioParameter] = useState('');
  const [scenarioParameter2, setScenarioParameter2] = useState('');

  const [lowerBound, setLowerBound] = useState('');
  const [upperBound, setUpperBound] = useState('');
  const [stepSize, setStepSize] = useState('');
  
  const [lowerBound2, setLowerBound2] = useState('');
  const [upperBound2, setUpperBound2] = useState('');
  const [stepSize2, setStepSize2] = useState('');

  const [parameterId, setParameterId] = useState('');
  const [parameterId2, setParameterId2] = useState('');


  const navigate = useNavigate();
  const userId = localStorage.getItem('userId');

  // Fetch Scenario Data (to fetch events/investments data for Scenario Exploration)
  useEffect(() => {
    try{
      const fetchScenario = async () => {
        const response = await axios.post(`http://localhost:8000/simulation/scenario/data`, {scenarioId: scenarioId});  
        setScenario(response.data);
        const responseEvents = await axios.post(`http://localhost:8000/simulation/scenario/events`, {scenarioId: response.data._id});
        setEvents(responseEvents.data.events); 
        const responseSettings = await axios.post(`http://localhost:8000/simulation/scenario/settings`, {scenarioId: response.data._id});
        setSettings(responseSettings.data.settings);
      }
      fetchScenario();
    }
    catch(error) {
      console.error('Error fetching scenario:', error);
      setError('Error loading scenario');
    }

  }, [scenarioId])

  const handleSubmit = async (e) => {
    e.preventDefault();
    
    if (!scenarioId) {
      setError('No scenario selected. Please select a scenario first.');
      return;
    }
    
    if (exploreMode === 'none') {
      try {
        setLoading(true);
        setError(null);
        
        const response = await axios.post('http://localhost:8000/simulation/run', {
          scenarioId,
          numSimulations,
          userId,
          reportName,
          exploreMode
        });
        
        // Store the reportId in localStorage for easy access
        localStorage.setItem('latestReportId', response.data.reportId);
        
        // Navigate to the results page
        navigate(`/simulation-results/${response.data.reportId}`);
      } catch (err) {
        console.error('Error running simulation:', err);
        setError('Error running simulation. Please try again later.');
      } finally {
        setLoading(false);
      }
    }
    else if (exploreMode === 'one-dimensional') {
      try {
        setLoading(true);
        setError(null);

        if (scenarioParameter === '') {
          setError('Invalid Scenario Parameter')
          setLoading(false);
        }
        else if (lowerBound === NaN || upperBound === NaN || stepSize === NaN){
          setError('Invalid set of values (among Upper Bound, Lower Bound, or Step Size')
          setLoading(false);
        }
        else if (lowerBound >= upperBound) {
          setError('Lower Bound cannot be greater than or equal to the lower Bound');
          setLoading(false);
        }
        else {
          const simResults = [];
          const parameterValues = [];
          for (let i = lowerBound; i < upperBound; i += stepSize) {
            parameterValues.push(i);
            // Create a temporary scenario that has the scenario parameter changed. 
            const tempScenarioResponse = await axios.post('http://localhost:8000/simulation/explore-scenario/create', {
              scenarioId: scenarioId,
              scenarioParameter: scenarioParameter,
              scenarioParameter2: null,
              parameterId: parameterId,
              parameterId2: null,
              changedValue: i,
              changedValue2: null,
            });

            // Run Simulations on Temporary Adjusted Scenario:
            const simulationResponse = await axios.post('http://localhost:8000/simulation/run', {
              scenarioId: tempScenarioResponse.data.scenarioId,
              numSimulations,
              userId,
              reportName,
            });

            simResults.push({parameterValue: i ,resultForGraph: simulationResponse.data.results});

            // Delete temporary Scenarios and Reports
            

          }
          const exploreResults = {parameterName: scenarioParameter, parameterValues: parameterValues, results: simResults}
          console.log(exploreResults);
          navigate(`/one-dimensional-simulation-results`, { state: { exploreResults: exploreResults }})
        }
        
      } catch (err) {
        console.error('Error running simulation:', err);
        setError('Error running simulation. Please try again later.');
      } finally {
        setLoading(false);
      }
    }


    else if (exploreMode === 'two-dimensional') {
      try {
        setLoading(true);
        setError(null);

        if (scenarioParameter === '' || scenarioParameter2 === '') {
          setError('Invalid Scenario Parameter')
          setLoading(false);
        }
        else if (isNaN(lowerBound) ||  isNaN(upperBound) || isNaN(stepSize) || isNaN(lowerBound2) ||  isNaN(upperBound2) || isNaN(stepSize2)){
          setError('Invalid set of values (among Upper Bound, Lower Bound, or Step Size')
          setLoading(false);
        }
        else if (lowerBound >= upperBound || lowerBound2 >= upperBound2) {
          setError('Lower Bound cannot be greater than or equal to the lower Bound');
          setLoading(false);
        }
        else {
          const simResults = [];
          const parameterValues = [];
          const parameterValues2 = [];
          /* Populate Parameter Values 2 here rather than in inner loop to avoid repeats of values */
          for (let j = lowerBound2; j < upperBound2; j += stepSize2) {
            parameterValues2.push(j);
          }

          for (let i = lowerBound; i < upperBound; i += stepSize) {
            parameterValues.push(i);
            for (let j = lowerBound2; j < upperBound2; j += stepSize2) {
              // Create a temporary scenario that has the 2 scenario parameters changed. 
              const tempScenarioResponse = await axios.post('http://localhost:8000/simulation/explore-scenario/create', {
                scenarioId: scenarioId,
                scenarioParameter: scenarioParameter,
                scenarioParameter2: scenarioParameter2,
                parameterId: parameterId,
                parameterId2: parameterId2,
                changedValue: i,
                changedValue2: j,
              });

              // Run Simulations on Temporary Adjusted Scenario:
              const simulationResponse = await axios.post('http://localhost:8000/simulation/run', {
                scenarioId: tempScenarioResponse.data.scenarioId,
                numSimulations,
                userId,
                reportName,
              }); 
              simResults.push({parameterValue: i, parameterValue2: j, resultForGraph: simulationResponse.data.results});
            }


            // Delete temporary Scenarios and Reports
            

          }
<<<<<<< HEAD
          const exploreResults = {parameterName: scenarioParameter, parameterValues: parameterValues, parameterValues2: parameterValues2, results: simResults}
=======
          const exploreResults = {parameterName: scenarioParameter, parameterName2: scenarioParameter2, parameterValues: parameterValues, parameterValues2: parameterValues2, results: simResults}
>>>>>>> 7a77f18b
          console.log(exploreResults);
          navigate(`/two-dimensional-simulation-results`, { state: { exploreResults: exploreResults }})
        }
        
      } catch (err) {
        console.error('Error running simulation:', err);
        setError('Error running simulation. Please try again later.');
      } finally {
        setLoading(false);
      }
    }
  };

  return (
    <div className="run-simulation-container">
      <h2>Run Simulation for {scenarioName}</h2>
      
      {error && <div className="error-message">{error}</div>}
      
      <select value={exploreMode} onChange={(e) => setExploreMode(e.target.value)}>
        <option value={'none'}>Run Simulations</option>
        <option value={'one-dimensional'}>One-Dimensional Scenario Exploration</option>
        <option value={'two-dimensional'}>Two-Dimensional Scenario Exploration</option>
      </select>

      {exploreMode === 'none' ? 
        <>
        <form onSubmit={handleSubmit}>
          <div className="form-group">
            <div>
              <label>Report Name:</label>
              <input 
                type='text' 
                id='reportName' 
                value={reportName}
                onChange={(e) => setReportName(e.target.value)}
                required
              />
            </div>
            <div>
              <label htmlFor="numSimulations">Number of Simulations:</label>
              <input
                type="number"
                id="numSimulations"
                value={numSimulations}
                onChange={(e) => setNumSimulations(Math.max(1, parseInt(e.target.value) || 1))}
                min="1"
                max="1000"
                required
              />
              <p className="help-text">More simulations provide more accurate results but take longer to run. Recommended: 100-500.</p>
            </div>
          </div>
          
          <button type="submit" disabled={loading} className="submit-button">
            {loading ? 'Running Simulation...' : 'Run Simulation'}
          </button>
        </form>
        </> 
      : exploreMode === 'one-dimensional' || exploreMode === 'two-dimensional' ? 
      <>
      <form onSubmit={handleSubmit}>
        <div className="form-group">
          <div>
            <label>Report Name:</label>
            <input 
              type='text' 
              id='reportName' 
              value={reportName}
              onChange={(e) => setReportName(e.target.value)}
              required
            />
          </div>
          <div>
            <label htmlFor="numSimulations">Number of Simulations:</label>
            <input
              type="number"
              id="numSimulations"
              value={numSimulations}
              onChange={(e) => setNumSimulations(Math.max(1, parseInt(e.target.value) || 1))}
              min="1"
              max="1000"
              required
            />
            <p className="help-text">More simulations provide more accurate results but take longer to run. Recommended: 100-500.</p>
          </div>
          <div>
            <label>Scenario Parameter</label>
            <select value={scenarioParameter} onChange={(e) => setScenarioParameter(e.target.value)}>
              <option value={''}>--Choose a Scenario Parameter--</option>
<<<<<<< HEAD
              <option value={"event-start-year"}>Event Series Start Year</option>
              <option value={"event-duration"}>Event Series Duration</option>
=======
              {settings !== null && settings.rothOptimizerEnable === true && (
                <option value={"roth-optimizer"}>Roth Optimizer</option>
              )}
              <option value={"event-start-year"}>Event Series Start Year</option>
              <option value={"event-duration"}>Event Series Duration</option>
              <option value={"event-initial-amount"}>Event Series Initial Amount</option>
              <option value={"investment-allocation"}>Investment Allocation Percentage</option>
>>>>>>> 7a77f18b
            </select>
          </div>
          <div>
            {(scenarioParameter === 'roth-optimizer') ? 
              <div>
                <input
                  type='checkbox'
                />
                <label>Roth Optimizer Enabled</label>
              </div>
              : (scenarioParameter !== '') && (
                <>
                <label>Lower Bound</label>
                <input type='number' value={lowerBound} onChange={(e) => setLowerBound(parseInt(e.target.value))}/>

                <label>Upper Bound</label>
                <input type='number' value={upperBound} onChange={(e) => setUpperBound(parseInt(e.target.value))}/>

                <label>Step Size</label>
                <input type='number' value={stepSize} onChange={(e) => setStepSize(parseInt(e.target.value))}/>
                
                {(scenarioParameter === 'event-start-year' || scenarioParameter === 'event-duration') && (
                  <>
                    <label>Choose Event Series</label>
                    <select value={parameterId} onChange={(e) => {setParameterId(e.target.value); console.log(parameterId);}}>
                      <option value={''}>-- Choose --</option>
                      {events.map((event,index) => (<option key={index} value={event._id}>{event.name}</option>))}
                    </select>
                  </>
                )}

                {(scenarioParameter === 'event-initial-amount') && (
                  <>
                    <label>Choose Income / Expense Event Series</label>
                    <select>
                      <option value={''}>-- Choose --</option>
                      {(events.filter((event) => (event.type === 'income' || event.type === 'expense'))).map((event,index) => (<option key={index} value={event._id}>{event.name}</option>))}
                    </select>
                  </>
                )}

<<<<<<< HEAD
=======
                {(scenarioParameter === 'investment-allocation') && (
                  <>
                    <label>Choose Invest Event</label>
                    <select>
                      <option value={''}>-- Choose --</option>
                      {(events.filter((event) => (event.type === 'invest'))).map((event,index) => (<option key={index} value={event._id}>{event.name}</option>))}
                      {/* Return to this */}
                    </select>
                  </>
                )}
>>>>>>> 7a77f18b
                </>
              )
            }
          </div>

          {(exploreMode === 'two-dimensional') && (
            <>
            <div>
              <label>Second Scenario Parameter</label>
              <select value={scenarioParameter2} onChange={(e) => setScenarioParameter2(e.target.value)}>
                <option value={''}>--Choose a Second Scenario Parameter--</option>
<<<<<<< HEAD
                <option value={"event-start-year"}>Event Series Start Year</option>
                <option value={"event-duration"}>Event Series Duration</option>
=======
                {settings !== null && settings.rothOptimizerEnable === true && (
                  <option value={"roth-optimizer"}>Roth Optimizer</option>
                )}
                <option value={"event-start-year"}>Event Series Start Year</option>
                <option value={"event-duration"}>Event Series Duration</option>
                <option value={"event-initial-amount"}>Event Series Initial Amount</option>
                <option value={"investment-allocation"}>Investment Allocation Percentage</option>
>>>>>>> 7a77f18b
              </select>
            </div>

            <div>
            {(scenarioParameter2 === 'roth-optimizer') ? 
              <div>
                <input
                  type='checkbox'
                />
                <label>Roth Optimizer Enabled</label>
              </div>
              : (scenarioParameter2 !== '') && (
                <>
                  <label>Second Lower Bound</label>
                  <input type='number' value={lowerBound2} onChange={(e) => setLowerBound2(parseInt(e.target.value))}/>

                  <label>Second Upper Bound</label>
                  <input type='number' value={upperBound2} onChange={(e) => setUpperBound2(parseInt(e.target.value))}/>

                  <label>Second Step Size</label>
                  <input type='number' value={stepSize2} onChange={(e) => setStepSize2(parseInt(e.target.value))}/>
                  
                  {(scenarioParameter2 === 'event-start-year' || scenarioParameter2 === 'event-duration') && (
                    <>
                      <label>Choose Event Series</label>
                      <select value={parameterId2} onChange={(e) => {setParameterId2(e.target.value); console.log(parameterId);}}>
                        <option value={''}>-- Choose --</option>
                        {events.map((event,index) => (<option key={index} value={event._id}>{event.name}</option>))}
                      </select>
                    </>
                  )}

                  {(scenarioParameter2 === 'event-initial-amount') && (
                    <>
                      <label>Choose Income / Expense Event Series</label>
                      <select>
                        <option value={''}>-- Choose --</option>
                        {(events.filter((event) => (event.type === 'income' || event.type === 'expense'))).map((event,index) => (<option key={index} value={event._id}>{event.name}</option>))}
                      </select>
                    </>
                  )}

                  {(scenarioParameter2 === 'investment-allocation') && (
                    <>
                      <label>Choose Invest Event</label>
                      <select>
                        <option value={''}>-- Choose --</option>
                        {(events.filter((event) => (event.type === 'invest'))).map((event,index) => (<option key={index} value={event._id}>{event.name}</option>))}
                        {/* Return to this */}
                      </select>
                    </>
                  )}
                  </>
                )
              }
            </div>
            </>



          )}

        </div>
        
        
        <button type="submit" disabled={loading} className="submit-button">
          {loading ? 'Running Simulation...' : 'Run Simulation'}
        </button>
      </form>
      </> 
      : 
        <>
          
        </>
      }
      
      
      {loading && (
        <div className="loading-message">
          <p>Running Monte Carlo simulations... This may take a moment.</p>
          <div className="loading-spinner"></div>
        </div>
      )}
    </div>
  );
};

export default RunSimulation; <|MERGE_RESOLUTION|>--- conflicted
+++ resolved
@@ -12,11 +12,7 @@
   const [scenario, setScenario] = useState(null);
   const [events, setEvents] = useState([]);
   const [settings, setSettings] = useState(null);
-<<<<<<< HEAD
   const [exploreMode, setExploreMode] = useState('none');
-=======
-  const [exploreMode, setExploreMode] = useState('one-dimensional');
->>>>>>> 7a77f18b
 
   const [scenarioParameter, setScenarioParameter] = useState('');
   const [scenarioParameter2, setScenarioParameter2] = useState('');
@@ -205,11 +201,7 @@
             
 
           }
-<<<<<<< HEAD
-          const exploreResults = {parameterName: scenarioParameter, parameterValues: parameterValues, parameterValues2: parameterValues2, results: simResults}
-=======
           const exploreResults = {parameterName: scenarioParameter, parameterName2: scenarioParameter2, parameterValues: parameterValues, parameterValues2: parameterValues2, results: simResults}
->>>>>>> 7a77f18b
           console.log(exploreResults);
           navigate(`/two-dimensional-simulation-results`, { state: { exploreResults: exploreResults }})
         }
@@ -300,18 +292,8 @@
             <label>Scenario Parameter</label>
             <select value={scenarioParameter} onChange={(e) => setScenarioParameter(e.target.value)}>
               <option value={''}>--Choose a Scenario Parameter--</option>
-<<<<<<< HEAD
               <option value={"event-start-year"}>Event Series Start Year</option>
               <option value={"event-duration"}>Event Series Duration</option>
-=======
-              {settings !== null && settings.rothOptimizerEnable === true && (
-                <option value={"roth-optimizer"}>Roth Optimizer</option>
-              )}
-              <option value={"event-start-year"}>Event Series Start Year</option>
-              <option value={"event-duration"}>Event Series Duration</option>
-              <option value={"event-initial-amount"}>Event Series Initial Amount</option>
-              <option value={"investment-allocation"}>Investment Allocation Percentage</option>
->>>>>>> 7a77f18b
             </select>
           </div>
           <div>
@@ -353,19 +335,6 @@
                   </>
                 )}
 
-<<<<<<< HEAD
-=======
-                {(scenarioParameter === 'investment-allocation') && (
-                  <>
-                    <label>Choose Invest Event</label>
-                    <select>
-                      <option value={''}>-- Choose --</option>
-                      {(events.filter((event) => (event.type === 'invest'))).map((event,index) => (<option key={index} value={event._id}>{event.name}</option>))}
-                      {/* Return to this */}
-                    </select>
-                  </>
-                )}
->>>>>>> 7a77f18b
                 </>
               )
             }
@@ -377,18 +346,8 @@
               <label>Second Scenario Parameter</label>
               <select value={scenarioParameter2} onChange={(e) => setScenarioParameter2(e.target.value)}>
                 <option value={''}>--Choose a Second Scenario Parameter--</option>
-<<<<<<< HEAD
                 <option value={"event-start-year"}>Event Series Start Year</option>
                 <option value={"event-duration"}>Event Series Duration</option>
-=======
-                {settings !== null && settings.rothOptimizerEnable === true && (
-                  <option value={"roth-optimizer"}>Roth Optimizer</option>
-                )}
-                <option value={"event-start-year"}>Event Series Start Year</option>
-                <option value={"event-duration"}>Event Series Duration</option>
-                <option value={"event-initial-amount"}>Event Series Initial Amount</option>
-                <option value={"investment-allocation"}>Investment Allocation Percentage</option>
->>>>>>> 7a77f18b
               </select>
             </div>
 
