import React, { useState, useEffect } from 'react';

function EventForm({events, setEvents, scenarioType, setPage, investments}) {
    // Remove state related to initial investment strategy
    /*
    const [preTaxAllocations, setPreTaxAllocations] = useState({});
    const [afterTaxAllocations, setAfterTaxAllocations] = useState({});
    const [nonRetirementAllocations, setNonRetirementAllocations] = useState({});
    const [taxExemptAllocations, setTaxExemptAllocations] = useState({});
    const [taxStatusAllocations, setTaxStatusAllocations] = useState({});
    
    // Global investment strategy object to store across events
    const [investmentStrategy, setInvestmentStrategy] = useState({
        taxStatusAllocation: {},
        afterTaxAllocation: {},
        nonRetirementAllocation: {},
        taxExemptAllocation: {}
    });
    */
    
    // Store the date of birth from the first page (Keep this if needed elsewhere, otherwise remove)
    // const [dateOfBirth, setDateOfBirth] = useState('');
    
    // List of available investment tax statuses (Keep)
    const [availableTaxStatuses, setAvailableTaxStatuses] = useState([]);
    
    // Group investments by tax status (Keep)
    const preTaxInvestments = investments.filter(inv => inv.taxStatus === 'pre-tax');
    const afterTaxInvestments = investments.filter(inv => inv.taxStatus === 'after-tax');
    const nonRetirementInvestments = investments.filter(inv => inv.taxStatus === 'non-retirement');
    const taxExemptInvestments = investments.filter(inv => 
        inv.investmentType.taxability === 'tax-exempt');

    // Initialize available tax statuses (Simplified)
    useEffect(() => {
        const taxStatuses = [];
        if (afterTaxInvestments.length > 0) taxStatuses.push('after-tax');
        if (nonRetirementInvestments.length > 0) taxStatuses.push('non-retirement');
        if (taxExemptInvestments.length > 0) taxStatuses.push('tax-exempt');
        setAvailableTaxStatuses(taxStatuses);
    }, [investments]); // Depend only on investments

    // ADDED: useEffect to set modify flags based on loaded event data
    useEffect(() => {
        // Only run if events have been loaded (relevant for editing)
        if (events && events.length > 0) {
            let needsUpdate = false;
            const updatedEvents = events.map(event => {
                let modifiedEvent = { ...event }; // Clone to avoid direct mutation
                let eventChanged = false;

                if (modifiedEvent.eventType === 'invest' && modifiedEvent.invest) {
                    const strategy = modifiedEvent.invest.investmentStrategy || {};
                    const checkAndSetFlag = (allocationType, flagName) => {
                        if (strategy[allocationType] && Object.keys(strategy[allocationType]).length > 0 && !modifiedEvent.invest[flagName]) {
                            modifiedEvent.invest = { ...modifiedEvent.invest, [flagName]: true };
                            eventChanged = true;
                        }
                    };
                    checkAndSetFlag('taxStatusAllocation', 'modifyTaxStatusAllocation');
                    checkAndSetFlag('afterTaxAllocation', 'modifyAfterTaxAllocation');
                    checkAndSetFlag('nonRetirementAllocation', 'modifyNonRetirementAllocation');
                    checkAndSetFlag('taxExemptAllocation', 'modifyTaxExemptAllocation');
                    
                    // Also ensure modifyMaximumCash is true if newMaximumCash has a value
                    // This might be redundant now but kept for potential schema compatibility
                    if (modifiedEvent.invest.newMaximumCash && !modifiedEvent.invest.modifyMaximumCash) {
                         modifiedEvent.invest = { ...modifiedEvent.invest, modifyMaximumCash: true };
                         eventChanged = true;
                    }
                }
                 else if (modifiedEvent.eventType === 'rebalance' && modifiedEvent.rebalance) {
                    const strategy = modifiedEvent.rebalance.rebalanceStrategy || {};
                    const checkAndSetFlag = (allocationType, flagName) => {
                         if (strategy[allocationType] && Object.keys(strategy[allocationType]).length > 0 && !modifiedEvent.rebalance[flagName]) {
                            modifiedEvent.rebalance = { ...modifiedEvent.rebalance, [flagName]: true };
                            eventChanged = true;
                        }
                    };
                    checkAndSetFlag('taxStatusAllocation', 'modifyTaxStatusAllocation');
                    checkAndSetFlag('preTaxAllocation', 'modifyPreTaxAllocation'); // Add preTax for rebalance
                    checkAndSetFlag('afterTaxAllocation', 'modifyAfterTaxAllocation');
                    checkAndSetFlag('nonRetirementAllocation', 'modifyNonRetirementAllocation');
                    checkAndSetFlag('taxExemptAllocation', 'modifyTaxExemptAllocation');
                }

                if (eventChanged) {
                    needsUpdate = true;
                }
                return modifiedEvent;
            });

            if (needsUpdate) {
                console.log("Updating event modify flags based on loaded data.");
                setEvents(updatedEvents);
            }
        }
    // Run only once when events initially load or change significantly
    // Using JSON.stringify helps compare the actual content of events array
    // }, [JSON.stringify(events), setEvents]);
    // Update dependency array to be less sensitive
    }, [events.length, setEvents]);

    // Remove useEffect that loaded initial allocations (lines ~35-186)
    /*
    useEffect(() => {
        // ... code to load from INITIAL_INVEST_EVENT or localStorage ...
    }, [events, investments]);
    */

    // Remove useEffect logging allocation values (lines ~188-192)
    /*
    useEffect(() => {
        // ... console logs ...
    }, [taxStatusAllocations, afterTaxAllocations, nonRetirementAllocations, taxExemptAllocations]);
    */

    // Helper function to display values, even if they're 0 (Keep)
    const displayValue = (value) => {
        return value === 0 || value ? value : '';
    };

    // Remove updateAllocation and updateTaxStatusAllocation (lines ~195-261)
    /*
    const updateAllocation = (taxStatus, investmentType, value) => {
        // ... code ...
    };

    const updateTaxStatusAllocation = (taxStatus, value) => {
        // ... code ...
    };
    */

    // Remove validateAllocations (lines ~263-299)
    /*
    const validateAllocations = () => {
        // ... code ...
    };
    */

    const handleEventCountChange = (e) => {
        const count = parseInt(e.target.value, 10) || 0;

        setEvents((prev) => {
            // Remove INITIAL_INVEST_EVENT handling
            // const initialEvent = prev.find(event => event.name === 'INITIAL_INVEST_EVENT');
            const regularEvents = prev; // prev.filter(event => event.name !== 'INITIAL_INVEST_EVENT');
            const newEvents = [...regularEvents];

            while (newEvents.length < count) {
                // Remove logic finding lastInvestStrategy
                /*
                let lastInvestStrategy = null;
                console.log("newEvents:", newEvents);
                for (let i = newEvents.length - 1; i >= 0; i--) {
                    if (newEvents[i].eventType === 'invest' && newEvents[i].invest?.investmentStrategy) {
                        // Deep copy the strategy to avoid reference issues
                        lastInvestStrategy = JSON.parse(JSON.stringify(newEvents[i].invest.investmentStrategy));
                        break;
                    }
                }

                // If no preceding invest event found, use the initial strategy from state
                if (!lastInvestStrategy) {
                    lastInvestStrategy = {
                        taxStatusAllocation: { ...taxStatusAllocations },
                        afterTaxAllocation: { ...afterTaxAllocations },
                        nonRetirementAllocation: { ...nonRetirementAllocations },
                        taxExemptAllocation: { ...taxExemptAllocations }
                    };
                }
                */

                newEvents.push({
                    name: '',
                    description: '',
                    startYear: {
                        returnType: 'fixedValue',
                        fixedValue: '',
                        normalValue: { mean: '', sd: '' },
                        uniformValue: {lowerBound: '', upperBound: ''},
                        sameYearAsAnotherEvent: '',
                        yearAfterAnotherEventEnd:''
                    },
                    duration: {
                        returnType: '',
                        fixedValue: '',
                        normalValue: { mean: '', sd: '' },
                        uniformValue: {lowerBound: '', upperBound: ''},
                    },
                    eventType: '', // User will select this
                    income: {
                        initialAmount: '',
                        expectedAnnualChange: {
                            returnType: 'fixedValue',
                            fixedValue: '',
                            normalValue: { mean: '', sd: '' },
                            uniformValue: {lowerBound: '', upperBound: ''},
                            fixedPercentage: '',
                            normalPercentage: { mean: '', sd: '' },
                            uniformPercentage: {lowerBound: '', upperBound: ''},

                        },
                        isSocialSecurity: false,
                        inflationAdjustment: false,
                        marriedPercentage: ''

                    },
                    expense: {
                        initialAmount: '',
                        expectedAnnualChange: {
                            returnType: 'fixedValue',
                            fixedValue: '',
                            normalValue: { mean: '', sd: '' },
                            uniformValue: {lowerBound: '', upperBound: ''},
                            fixedPercentage: '',
                            normalPercentage: { mean: '', sd: '' },
                            uniformPercentage: {lowerBound: '', upperBound: ''},

                        },
                        isDiscretionary: false,
                        inflationAdjustment: false,
                        marriedPercentage: ''

                    },
                    invest: { // Initialize invest structure with empty strategy
                        returnType: 'fixedAllocation',
                        executionType: 'fixedAllocation',
                        modifyMaximumCash: false, // Keep flag for schema compatibility
                        newMaximumCash: '', // Start empty, will be set by user
                        modifyTaxStatusAllocation: false,
                        modifyAfterTaxAllocation: false,
                        modifyNonRetirementAllocation: false,
                        modifyTaxExemptAllocation: false,
                        investmentStrategy: {}, // Start with empty strategy
                        finalInvestmentStrategy: {
                            taxStatusAllocation: {},
                            afterTaxAllocation: {},
                            nonRetirementAllocation: {},
                            taxExemptAllocation: {}
                        }
                    },
                    rebalance:{ // Initialize rebalance structure with empty strategy
                        returnType: 'fixedAllocation',
                        executionType: 'fixedAllocation',
                        modifyTaxStatusAllocation: false,
                        modifyPreTaxAllocation: false,
                        modifyAfterTaxAllocation: false,
                        modifyNonRetirementAllocation: false,
                        modifyTaxExemptAllocation: false,
                        rebalanceStrategy: {}, // Start with empty strategy
                        finalRebalanceStrategy: {
                        taxStatusAllocation: {},
                        preTaxAllocation: {},
                        afterTaxAllocation: {},
                        nonRetirementAllocation: {},
                        taxExemptAllocation: {}
                        }
                    }
                });
            }

            // Slice to requested count
            const result = newEvents.slice(0, count);
            // Remove INITIAL_INVEST_EVENT combining logic
            // return initialEvent ? [...result, initialEvent] : result;
            return result;
        });
    };

    // Helper function to ensure investmentStrategy is properly initialized (Keep)
    const ensureInvestmentStrategy = (event) => {
        // ... (keep existing logic, it initializes if missing)
        if (!event.invest) {
            event.invest = {};
        }
        if (!event.invest.investmentStrategy) {
            event.invest.investmentStrategy = {
                taxStatusAllocation: {},
                afterTaxAllocation: {},
                nonRetirementAllocation: {},
                taxExemptAllocation: {}
            };
        }
        // Initialize finalInvestmentStrategy if this is a glidePath event
        if (event.invest.executionType === 'glidePath' && !event.invest.finalInvestmentStrategy) {
            event.invest.finalInvestmentStrategy = {
                taxStatusAllocation: {},
                afterTaxAllocation: {},
                nonRetirementAllocation: {},
                taxExemptAllocation: {}
            };
        }
        return event;
    };

    // Helper function to ensure rebalanceStrategy is always properly initialized (Keep)
    const ensureRebalanceStrategy = (event) => {
        // ... (keep existing logic, it initializes if missing)
        if (!event.rebalance) {
            event.rebalance = {};
        }
        if (!event.rebalance.rebalanceStrategy) {
            event.rebalance.rebalanceStrategy = {
                taxStatusAllocation: {},
                preTaxAllocation: {},
                afterTaxAllocation: {},
                nonRetirementAllocation: {},
                taxExemptAllocation: {}
            };
        }
        // Initialize finalRebalanceStrategy if this is a glidePath event
        if (event.rebalance.executionType === 'glidePath' && !event.rebalance.finalRebalanceStrategy) {
            event.rebalance.finalRebalanceStrategy = {
                taxStatusAllocation: {},
                preTaxAllocation: {},
                afterTaxAllocation: {},
                nonRetirementAllocation: {},
                taxExemptAllocation: {}
            };
        }
        return event;
    };

    const updateEvent = (index, fieldPath, newValue) => {
        setEvents((prev) => {
            // Remove filtering logic for INITIAL_INVEST_EVENT
            const regularEvents = prev; // prev.filter(event => event.name !== 'INITIAL_INVEST_EVENT');
            // const initialEvent = prev.find(event => event.name === 'INITIAL_INVEST_EVENT');
            
            // Update the correct event based on the visible index
            const updatedRegularEvents = regularEvents.map((event, i) => {
                // ... (rest of the update logic remains largely the same)
                if (i !== index) return event; // Skip other events
    
                // Use deep clone to prevent state mutation issues
                let updatedEvent = JSON.parse(JSON.stringify(event)); 
                
                // Make sure all required fields exist with empty values if not already present
                if (!updatedEvent.expense) {
                    updatedEvent.expense = {
                        initialAmount: '',
                        expectedAnnualChange: {
                            returnType: 'fixedValue',
                            fixedValue: '',
                            normalValue: { mean: '', sd: '' },
                            uniformValue: { lowerBound: '', upperBound: '' },
                            fixedPercentage: '',
                            normalPercentage: { mean: '', sd: '' },
                            uniformPercentage: { lowerBound: '', upperBound: '' }
                        },
                        isDiscretionary: false,
                        inflationAdjustment: false,
                        marriedPercentage: ''
                    };
                }
                
                if (!updatedEvent.income) {
                    updatedEvent.income = {
                        initialAmount: '',
                        expectedAnnualChange: {
                            returnType: 'fixedValue',
                            fixedValue: '',
                            normalValue: { mean: '', sd: '' },
                            uniformValue: { lowerBound: '', upperBound: '' },
                            fixedPercentage: '',
                            normalPercentage: { mean: '', sd: '' },
                            uniformPercentage: { lowerBound: '', upperBound: '' }
                        },
                        isSocialSecurity: false,
                        inflationAdjustment: false,
                        marriedPercentage: ''
                    };
                }
                
                if (!updatedEvent.rebalance) {
                    updatedEvent.rebalance = {
                        returnType: 'fixedAllocation',
                        executionType: 'fixedAllocation',
                        modifyTaxStatusAllocation: false,
                        modifyPreTaxAllocation: false,
                        modifyAfterTaxAllocation: false,
                        modifyNonRetirementAllocation: false,
                        modifyTaxExemptAllocation: false,
                        rebalanceStrategy: {
                            taxStatusAllocation: {},
                            preTaxAllocation: {},
                            afterTaxAllocation: {},
                            nonRetirementAllocation: {},
                            taxExemptAllocation: {}
                        }
                    };
                }
                
                // If this is an invest event, ensure investmentStrategy is initialized
                if (updatedEvent.eventType === 'invest') {
                    updatedEvent = ensureInvestmentStrategy(updatedEvent);
                }
                
                // If this is a rebalance event, ensure rebalanceStrategy is initialized
                if (updatedEvent.eventType === 'rebalance') {
                    updatedEvent = ensureRebalanceStrategy(updatedEvent);
                }
                
                if (!Array.isArray(fieldPath)) {
                    // Direct top-level update
                    updatedEvent[fieldPath] = newValue;
                } else {
                    // Special handling for allocation fields that should only exist in investmentStrategy
                    const isInvestAllocationField = 
                        fieldPath.length >= 2 && 
                        fieldPath[0] === 'invest' && 
                        ['investmentStrategy', 'afterTaxAllocation', 'nonRetirementAllocation', 'taxExemptAllocation', 'taxStatusAllocation'].includes(fieldPath[1]);
                    
                    // Special handling for allocation fields that should only exist in rebalanceStrategy  
                    const isRebalanceAllocationField =
                        fieldPath.length >= 2 &&
                        fieldPath[0] === 'rebalance' &&
                        ['taxStatusAllocation', 'preTaxAllocation', 'afterTaxAllocation', 'nonRetirementAllocation', 'taxExemptAllocation'].includes(fieldPath[1]);
                    
                    if (isInvestAllocationField) {
                        // If we're trying to update any allocation at the invest level, redirect it to investmentStrategy
                        if (fieldPath[1] !== 'investmentStrategy') {
                            const allocationField = fieldPath[1];
                            const value = fieldPath.length > 2 ? 
                                { ...updatedEvent.invest.investmentStrategy[allocationField], [fieldPath[2]]: newValue } :
                                newValue;
                            
                            updatedEvent.invest.investmentStrategy = {
                                ...updatedEvent.invest.investmentStrategy,
                                [allocationField]: value
                            };
                            
                            // Set the corresponding modify flag to true
                            if (allocationField === 'taxStatusAllocation') {
                                updatedEvent.invest.modifyTaxStatusAllocation = true;
                            } else if (allocationField === 'afterTaxAllocation') {
                                updatedEvent.invest.modifyAfterTaxAllocation = true;
                            } else if (allocationField === 'nonRetirementAllocation') {
                                updatedEvent.invest.modifyNonRetirementAllocation = true;
                            } else if (allocationField === 'taxExemptAllocation') {
                                updatedEvent.invest.modifyTaxExemptAllocation = true;
                            }
                            
                            // Return the modified event - skip the regular update path
                            return updatedEvent;
                        }
                    }
                    else if (isRebalanceAllocationField) {
                        // If we're trying to update any allocation at the rebalance level, redirect it to rebalanceStrategy
                        const allocationField = fieldPath[1];
                        const value = fieldPath.length > 2 ? 
                            { ...updatedEvent.rebalance.rebalanceStrategy?.[allocationField] || {}, [fieldPath[2]]: newValue } :
                            newValue;
                        
                        // Ensure rebalanceStrategy exists before updating
                        if (!updatedEvent.rebalance.rebalanceStrategy) {
                           updatedEvent.rebalance.rebalanceStrategy = {};
                        }

                        updatedEvent.rebalance.rebalanceStrategy = {
                            ...updatedEvent.rebalance.rebalanceStrategy,
                            [allocationField]: value
                        };
                        
                        // Set the corresponding modify flag to true
                        if (allocationField === 'taxStatusAllocation') {
                            updatedEvent.rebalance.modifyTaxStatusAllocation = true;
                        } else if (allocationField === 'preTaxAllocation') {
                            updatedEvent.rebalance.modifyPreTaxAllocation = true;
                        } else if (allocationField === 'afterTaxAllocation') {
                            updatedEvent.rebalance.modifyAfterTaxAllocation = true;
                        } else if (allocationField === 'nonRetirementAllocation') {
                            updatedEvent.rebalance.modifyNonRetirementAllocation = true;
                        } else if (allocationField === 'taxExemptAllocation') {
                            updatedEvent.rebalance.modifyTaxExemptAllocation = true;
                        }
                        
                        // Return the modified event - skip the regular update path
                        return updatedEvent;
                    }
                    
                    // Regular nested update for non-allocation fields
                    let target = updatedEvent;
                    for (let j = 0; j < fieldPath.length - 1; j++) {
                        const key = fieldPath[j];
                        // Ensure nested objects exist before cloning/accessing
                        if (!target[key]) {
                            target[key] = {};
                        }
                        target[key] = { ...target[key] }; // Clone the nested object
                        target = target[key]; // Move deeper
                    }
                    
                    // Apply the final update
                    target[fieldPath[fieldPath.length - 1]] = newValue;
                }
    
                return updatedEvent;
            });
            
            // Remove combining logic for INITIAL_INVEST_EVENT
            // return initialEvent 
            //    ? [...updatedRegularEvents, initialEvent] 
            //    : updatedRegularEvents;
            return updatedRegularEvents;
        });
    };
    
    // Remove saveAllocationData function (lines ~656-678)
    /*
    const saveAllocationData = () => {
        // ... code ...
    };
    */

    // Remove createInitialInvestEvent function (lines ~681-787)
    /*
    const createInitialInvestEvent = () => {        
        // ... code ...
    };
    */

    // Remove useEffect that loaded values from database/INITIAL_INVEST_EVENT (lines ~790-969)
    /*
    useEffect(() => {
        // ... code to update events based on loaded data ...
    }, [events.length]);
    */

    return (
        <div>
            {/* Remove Investment Strategy Form (lines ~972-1087) */}
            {/*
            <div className="investment-strategy-form" style={{ marginBottom: '30px', border: '1px solid #ccc', padding: '20px', borderRadius: '5px' }}>
                // ... form content ...
                                </div>
            */}

            <h2>Number of Events:</h2>

            <input
                type="number"
                value={events.length} // Use events.length directly
                onChange={handleEventCountChange}
            />

<<<<<<< HEAD
            {events.filter(event => event.name !== 'INITIAL_INVEST_EVENT').map((event, index) => (
                <div key={index} className='event-container'>
=======
            {events.map((event, index) => (
                // Remove filtering logic for INITIAL_INVEST_EVENT here as well if it existed
                <div key={index}>
>>>>>>> 03d17403
                    <h2>Event {index + 1}</h2>

                    {/* Name Input */}
                    <h3>Name: *</h3>
                    <input 
                        type="text" 
                        placeholder="Event Name" 
                        value={event.name} 
                        onChange={(e) => updateEvent(index, ['name'], e.target.value)} 
                    />

                    {/* Description Input */}
                    <h3>Description:</h3>
                    <input 
                        type="text" 
                        placeholder="Event Description" 
                        value={event.description} 
                        onChange={(e) => updateEvent(index, ['description'], e.target.value)} 
                    />


                    {/* Start Year */}
                    <h3>Start Year: *</h3>
                    <select
                        value={event.startYear.returnType}
                        onChange={(e) => updateEvent(index, ['startYear', 'returnType'], e.target.value)}
                    >
                        <option value="fixedValue">Fixed Value</option>
                        <option value="normalValue">Normal Distribution</option>
                        <option value="uniformValue">Uniform Distribution</option>
                        <option value="sameYearAsAnotherEvent">Same Year as Another Event</option>
                        <option value="yearAfterAnotherEventEnd">Year After Another Event Ends</option>
                    </select>

                    {/* Fixed value */}
                    {event.startYear.returnType === 'fixedValue' && (
                        <input
                            type="number"
                            placeholder="Fixed Start Year"
                            value={event.startYear.fixedValue}
                            onChange={(e) => updateEvent(index, ['startYear', 'fixedValue'], e.target.value)}
                        />
                    )}

                    {/* Normal distribution */}
                    {event.startYear.returnType === 'normalValue' && (
                        <div>
                            <input
                                type="number"
                                placeholder="Mean"
                                value={event.startYear.normalValue.mean}
                                onChange={(e) => updateEvent(index, ['startYear', 'normalValue', 'mean'], e.target.value)}
                            />
                            <input
                                type="number"
                                placeholder="Standard Deviation"
                                value={event.startYear.normalValue.sd}
                                onChange={(e) => updateEvent(index, ['startYear', 'normalValue', 'sd'], e.target.value)}
                            />
                        </div>
                    )}

                    {/* Uniform distribution */}
                    {event.startYear.returnType === 'uniformValue' && (
                        <div>
                            <input
                                type="number"
                                placeholder="Lower Bound"
                                value={event.startYear.uniformValue.lowerBound}
                                onChange={(e) => updateEvent(index, ['startYear', 'uniformValue', 'lowerBound'], e.target.value)}
                            />
                            <input
                                type="number"
                                placeholder="Upper Bound"
                                value={event.startYear.uniformValue.upperBound}
                                onChange={(e) => updateEvent(index, ['startYear', 'uniformValue', 'upperBound'], e.target.value)}
                            />
                        </div>
                    )}

                    {/* Same year as another event */}
                    {event.startYear.returnType === 'sameYearAsAnotherEvent' && (
                        <input
                            type="text"
                            placeholder="Event Name"
                            value={event.startYear.sameYearAsAnotherEvent}
                            onChange={(e) => updateEvent(index, ['startYear', 'sameYearAsAnotherEvent'], e.target.value)}
                        />
                    )}

                    {/* Year after another event ends */}
                    {event.startYear.returnType === 'yearAfterAnotherEventEnd' && (
                        <input
                            type="text"
                            placeholder="Event Name"
                            value={event.startYear.yearAfterAnotherEventEnd}
                            onChange={(e) => updateEvent(index, ['startYear', 'yearAfterAnotherEventEnd'], e.target.value)}
                        />
                    )}


                    {/* Duration */}
                    <h3>Duration: *</h3>

                    {/* Buttons to select return type */}
                    <button onClick={() => updateEvent(index, ['duration', 'returnType'], 'fixedValue')}>
                        Fixed Value
                    </button>

                    <button onClick={() => updateEvent(index, ['duration', 'returnType'], 'normalValue')}>
                        Fixed Value (Normal Distribution)
                    </button>

                    <button onClick={() => updateEvent(index, ['duration', 'returnType'], 'uniformValue')}>
                        Fixed Value (Uniform Distribution)
                    </button>

                    {/* Fixed value */}
                    {event.duration.returnType === 'fixedValue' && (
                        <input
                            type="number"
                            placeholder="Fixed Duration"
                            value={event.duration.fixedValue}
                            onChange={(e) => updateEvent(index, ['duration', 'fixedValue'], e.target.value)}
                        />
                    )}

                    {/* Normal distribution */}
                    {event.duration.returnType === 'normalValue' && (
                        <>
                            <input
                                type="number"
                                placeholder="Mean"
                                value={event.duration.normalValue.mean}
                                onChange={(e) => updateEvent(index, ['duration', 'normalValue', 'mean'], e.target.value)}
                            />
                            <input
                                type="number"
                                placeholder="Standard Deviation"
                                value={event.duration.normalValue.sd}
                                onChange={(e) => updateEvent(index, ['duration', 'normalValue', 'sd'], e.target.value)}
                            />
                        </>
                    )}

                    {/* Uniform distribution */}
                    {event.duration.returnType === 'uniformValue' && (
                        <>
                            <input
                                type="number"
                                placeholder="Lower Bound"
                                value={event.duration.uniformValue.lowerBound}
                                onChange={(e) => updateEvent(index, ['duration', 'uniformValue', 'lowerBound'], e.target.value)}
                            />
                            <input
                                type="number"
                                placeholder="Upper Bound"
                                value={event.duration.uniformValue.upperBound}
                                onChange={(e) => updateEvent(index, ['duration', 'uniformValue', 'upperBound'], e.target.value)}
                            />
                        </>
                    )}


                    {/* Event Type */}
                    <div>
                        <h3>Event Type: *</h3>
                        <select 
                            value={event.eventType} 
                            onChange={(e) => updateEvent(index, ['eventType'], e.target.value)}
                        >
                            <option value="">Select Event Type</option>
                            <option value="income">Income</option>
                            <option value="expense">Expense</option>
                            <option value="invest">Invest</option>
                            <option value="rebalance">Rebalance</option>
                        </select>
                    </div>
                    
                    {event.eventType === 'income' && (
                        <div>
                            {/* Initial Amount */}
                            <h3>Initial Amount: *</h3>
                            <input 
                                type="number" 
                                placeholder="Initial Amount" 
                                value={event.income.initialAmount} 
                                onChange={(e) => updateEvent(index, ['income', 'initialAmount'], e.target.value)} 
                            />

                            {/* Expected Annual Change Type - Select Dropdown */}
                            <h3>Expected Annual Change Type: *</h3>
                            <select
                                value={event.income.expectedAnnualChange.returnType}
                                onChange={(e) => updateEvent(index, ['income', 'expectedAnnualChange', 'returnType'], e.target.value)}
                            >
                                <option value="fixedValue">Fixed Value</option>
                                <option value="fixedPercentage">Fixed Percentage</option>
                                <option value="normalValue">Normal Distribution (Fixed Value)</option>
                                <option value="normalPercentage">Normal Distribution (Percentage)</option>
                                <option value="uniformValue">Uniform Distribution (Fixed)</option>
                                <option value="uniformPercentage">Uniform Distribution (Percentage)</option>
                            </select>

                            {/* Fixed Value */}
                            {event.income.expectedAnnualChange.returnType === 'fixedValue' && (
                                <input 
                                    type="number" 
                                    placeholder="Fixed Annual Change" 
                                    value={event.income.expectedAnnualChange.fixedValue} 
                                    onChange={(e) => updateEvent(index, ['income', 'expectedAnnualChange', 'fixedValue'], e.target.value)} 
                                />
                            )}

                            {/* Fixed Percentage */}
                            {event.income.expectedAnnualChange.returnType === 'fixedPercentage' && (
                                <input 
                                    type="number" 
                                    placeholder="Fixed Percentage (%)" 
                                    value={event.income.expectedAnnualChange.fixedPercentage} 
                                    onChange={(e) => updateEvent(index, ['income', 'expectedAnnualChange', 'fixedPercentage'], e.target.value)} 
                                />
                            )}

                            {/* Normal Distribution (Fixed Value) */}
                            {event.income.expectedAnnualChange.returnType === 'normalValue' && (
                                <>
                                    <input 
                                        type="number" 
                                        placeholder="Mean" 
                                        value={event.income.expectedAnnualChange.normalValue.mean} 
                                        onChange={(e) => updateEvent(index, ['income', 'expectedAnnualChange', 'normalValue', 'mean'], e.target.value)} 
                                    />
                                    <input 
                                        type="number" 
                                        placeholder="Standard Deviation" 
                                        value={event.income.expectedAnnualChange.normalValue.sd} 
                                        onChange={(e) => updateEvent(index, ['income', 'expectedAnnualChange', 'normalValue', 'sd'], e.target.value)} 
                                    />
                                </>
                            )}

                            {/* Normal Distribution (Percentage) */}
                            {event.income.expectedAnnualChange.returnType === 'normalPercentage' && (
                                <>
                                    <input 
                                        type="number" 
                                        placeholder="Mean (%)" 
                                        value={event.income.expectedAnnualChange.normalPercentage.mean} 
                                        onChange={(e) => updateEvent(index, ['income', 'expectedAnnualChange', 'normalPercentage', 'mean'], e.target.value)} 
                                    />
                                    <input 
                                        type="number" 
                                        placeholder="Standard Deviation (%)" 
                                        value={event.income.expectedAnnualChange.normalPercentage.sd} 
                                        onChange={(e) => updateEvent(index, ['income', 'expectedAnnualChange', 'normalPercentage', 'sd'], e.target.value)} 
                                    />
                                </>
                            )}

                            {/* Uniform Distribution (Fixed) */}
                            {event.income.expectedAnnualChange.returnType === 'uniformValue' && (
                                <>
                                    <input 
                                        type="number" 
                                        placeholder="Lower Bound" 
                                        value={event.income.expectedAnnualChange.uniformValue.lowerBound} 
                                        onChange={(e) => updateEvent(index, ['income', 'expectedAnnualChange', 'uniformValue', 'lowerBound'], e.target.value)} 
                                    />
                                    <input 
                                        type="number" 
                                        placeholder="Upper Bound" 
                                        value={event.income.expectedAnnualChange.uniformValue.upperBound} 
                                        onChange={(e) => updateEvent(index, ['income', 'expectedAnnualChange', 'uniformValue', 'upperBound'], e.target.value)} 
                                    />
                                </>
                            )}

                            {/* Uniform Distribution (Percentage) */}
                            {event.income.expectedAnnualChange.returnType === 'uniformPercentage' && (
                                <>
                                    <input 
                                        type="number" 
                                        placeholder="Lower Bound (%)" 
                                        value={event.income.expectedAnnualChange.uniformPercentage.lowerBound} 
                                        onChange={(e) => updateEvent(index, ['income', 'expectedAnnualChange', 'uniformPercentage', 'lowerBound'], e.target.value)} 
                                    />
                                    <input 
                                        type="number" 
                                        placeholder="Upper Bound (%)" 
                                        value={event.income.expectedAnnualChange.uniformPercentage.upperBound} 
                                        onChange={(e) => updateEvent(index, ['income', 'expectedAnnualChange', 'uniformPercentage', 'upperBound'], e.target.value)} 
                                    />
                                </>
                            )}

                            {/* Social Security */}
                            <label>
                                <input 
                                    type="checkbox" 
                                    checked={event.income.isSocialSecurity} 
                                    onChange={(e) => updateEvent(index, ['income', 'isSocialSecurity'], e.target.checked)} 
                                />
                                Is Social Security?
                            </label>

                            {/* Inflation Adjustment */}
                            <label>
                                <input 
                                    type="checkbox" 
                                    checked={event.income.inflationAdjustment} 
                                    onChange={(e) => updateEvent(index, ['income', 'inflationAdjustment'], e.target.checked)} 
                                />
                                Inflation Adjustment?
                            </label>

                            {/* Married Percentage (only if scenarioType is married) */}
                            {scenarioType === 'married' && (
                                <>
                                    <h3>Married Percentage</h3>
                                    <input 
                                        type="number" 
                                        placeholder="Married Percentage" 
                                        value={event.income.marriedPercentage} 
                                        onChange={(e) => updateEvent(index, ['income', 'marriedPercentage'], e.target.value)} 
                                    />
                                </>
                            )}
                        </div>
                    )}


                    {event.eventType === 'expense' && (
                        <div>
                            {/* Initial Amount */}
                            <h3>Initial Amount: *</h3>
                            <input 
                                type="number" 
                                placeholder="Initial Amount" 
                                value={event.expense.initialAmount} 
                                onChange={(e) => updateEvent(index, ['expense', 'initialAmount'], e.target.value)} 
                            />

                            {/* Expected Annual Change Type - Select Dropdown */}
                            <h3>Expected Annual Change Type:</h3>
                            <select
                                value={event.expense.expectedAnnualChange.returnType}
                                onChange={(e) => updateEvent(index, ['expense', 'expectedAnnualChange', 'returnType'], e.target.value)}
                            >
                                <option value="fixedValue">Fixed Value</option>
                                <option value="fixedPercentage">Fixed Percentage</option>
                                <option value="normalValue">Normal Distribution (Fixed Value)</option>
                                <option value="normalPercentage">Normal Distribution (Percentage)</option>
                                <option value="uniformValue">Uniform Distribution (Fixed)</option>
                                <option value="uniformPercentage">Uniform Distribution (Percentage)</option>
                            </select>

                            {/* Fixed Value */}
                            {event.expense.expectedAnnualChange.returnType === 'fixedValue' && (
                                <input 
                                    type="number" 
                                    placeholder="Fixed Annual Change" 
                                    value={event.expense.expectedAnnualChange.fixedValue} 
                                    onChange={(e) => updateEvent(index, ['expense', 'expectedAnnualChange', 'fixedValue'], e.target.value)} 
                                />
                            )}

                            {/* Fixed Percentage */}
                            {event.expense.expectedAnnualChange.returnType === 'fixedPercentage' && (
                                <input 
                                    type="number" 
                                    placeholder="Fixed Percentage (%)" 
                                    value={event.expense.expectedAnnualChange.fixedPercentage} 
                                    onChange={(e) => updateEvent(index, ['expense', 'expectedAnnualChange', 'fixedPercentage'], e.target.value)} 
                                />
                            )}

                            {/* Normal Distribution (Fixed Value) */}
                            {event.expense.expectedAnnualChange.returnType === 'normalValue' && (
                                <>
                                    <input 
                                        type="number" 
                                        placeholder="Mean" 
                                        value={event.expense.expectedAnnualChange.normalValue.mean} 
                                        onChange={(e) => updateEvent(index, ['expense', 'expectedAnnualChange', 'normalValue', 'mean'], e.target.value)} 
                                    />
                                    <input 
                                        type="number" 
                                        placeholder="Standard Deviation" 
                                        value={event.expense.expectedAnnualChange.normalValue.sd} 
                                        onChange={(e) => updateEvent(index, ['expense', 'expectedAnnualChange', 'normalValue', 'sd'], e.target.value)} 
                                    />
                                </>
                            )}

                            {/* Normal Distribution (Percentage) */}
                            {event.expense.expectedAnnualChange.returnType === 'normalPercentage' && (
                                <>
                                    <input 
                                        type="number" 
                                        placeholder="Mean (%)" 
                                        value={event.expense.expectedAnnualChange.normalPercentage.mean} 
                                        onChange={(e) => updateEvent(index, ['expense', 'expectedAnnualChange', 'normalPercentage', 'mean'], e.target.value)} 
                                    />
                                    <input 
                                        type="number" 
                                        placeholder="Standard Deviation (%)" 
                                        value={event.expense.expectedAnnualChange.normalPercentage.sd} 
                                        onChange={(e) => updateEvent(index, ['expense', 'expectedAnnualChange', 'normalPercentage', 'sd'], e.target.value)} 
                                    />
                                </>
                            )}

                            {/* Uniform Distribution (Fixed) */}
                            {event.expense.expectedAnnualChange.returnType === 'uniformValue' && (
                                <>
                                    <input 
                                        type="number" 
                                        placeholder="Lower Bound" 
                                        value={event.expense.expectedAnnualChange.uniformValue.lowerBound} 
                                        onChange={(e) => updateEvent(index, ['expense', 'expectedAnnualChange', 'uniformValue', 'lowerBound'], e.target.value)} 
                                    />
                                    <input 
                                        type="number" 
                                        placeholder="Upper Bound" 
                                        value={event.expense.expectedAnnualChange.uniformValue.upperBound} 
                                        onChange={(e) => updateEvent(index, ['expense', 'expectedAnnualChange', 'uniformValue', 'upperBound'], e.target.value)} 
                                    />
                                </>
                            )}

                            {/* Uniform Distribution (Percentage) */}
                            {event.expense.expectedAnnualChange.returnType === 'uniformPercentage' && (
                                <>
                                    <input 
                                        type="number" 
                                        placeholder="Lower Bound (%)" 
                                        value={event.expense.expectedAnnualChange.uniformPercentage.lowerBound} 
                                        onChange={(e) => updateEvent(index, ['expense', 'expectedAnnualChange', 'uniformPercentage', 'lowerBound'], e.target.value)} 
                                    />
                                    <input 
                                        type="number" 
                                        placeholder="Upper Bound (%)" 
                                        value={event.expense.expectedAnnualChange.uniformPercentage.upperBound} 
                                        onChange={(e) => updateEvent(index, ['expense', 'expectedAnnualChange', 'uniformPercentage', 'upperBound'], e.target.value)} 
                                    />
                                </>
                            )}

                            {/* Discretionary Checkbox */}
                            <label>
                                <input 
                                    type="checkbox" 
                                    checked={event.expense.isDiscretionary} 
                                    onChange={(e) => updateEvent(index, ['expense', 'isDiscretionary'], e.target.checked)} 
                                />
                                Is Discretionary?
                            </label>

                            {/* Inflation Adjustment */}
                            <label>
                                <input 
                                    type="checkbox" 
                                    checked={event.expense.inflationAdjustment} 
                                    onChange={(e) => updateEvent(index, ['expense', 'inflationAdjustment'], e.target.checked)} 
                                />
                                Inflation Adjustment?
                            </label>

                            {/* Married Percentage (only if scenarioType is married) */}
                            {scenarioType === 'married' && (
                                <>
                                    <h3>Married Percentage</h3>
                                    <input 
                                        type="number" 
                                        placeholder="Married Percentage" 
                                        value={event.expense.marriedPercentage} 
                                        onChange={(e) => updateEvent(index, ['expense', 'marriedPercentage'], e.target.value)} 
                                    />
                                </>
                            )}
                        </div>
                    )}

                    {/* INVEST SECTION - Fixed the nesting issues */}
                    {event.eventType === 'invest' && (
                        <div>
                            {/* Return Type Selection Buttons */}
                            <h3>Execution Type: *</h3>
                            <div style={{ display: 'flex', gap: '10px', marginBottom: '15px' }}>
                                <label style={{ display: 'flex', alignItems: 'center', cursor: 'pointer' }}>
                                    <input 
                                        type="radio" 
                                        name={`executionType-${index}`}
                                        value="fixedAllocation"
                                        checked={event.invest.executionType === 'fixedAllocation'}
                                        onChange={() => {
                                            updateEvent(index, ['invest', 'executionType'], 'fixedAllocation')
                                            updateEvent(index, ['invest', 'returnType'], 'fixedAllocation')
                                        }}
                                        style={{ marginRight: '5px' }}
                                    />
                                    Fixed Allocation
                                </label>
                                
                                <label style={{ display: 'flex', alignItems: 'center', cursor: 'pointer' }}>
                                    <input 
                                        type="radio" 
                                        name={`executionType-${index}`}
                                        value="glidePath"
                                        checked={event.invest.executionType === 'glidePath'}
                                        onChange={() => {
                                            updateEvent(index, ['invest', 'executionType'], 'glidePath')
                                            updateEvent(index, ['invest', 'returnType'], 'glidePath')
                                        }}
                                        style={{ marginRight: '5px' }}
                                    />
                                    Glide Path
                                </label>
                            </div>
                            
                            {event.invest.executionType === 'glidePath' && (
                                <div style={{ marginBottom: '15px', padding: '10px', backgroundColor: '#f0f9ff', borderRadius: '5px', fontSize: '0.9em' }}>
                                    <p style={{ margin: '0' }}>
                                        Assets will increase or decrease linearly from the rates they previously were at to the rates you are now specifying over the event duration.
                                    </p>
                                </div>
                            )}

                            {/* Remove Modify Maximum Cash checkbox and input - Replace with direct input */}
                            <div style={{ marginBottom: '15px' }}>
                                        <label style={{ display: 'block', marginBottom: '5px' }}>
                                    Maximum Cash: *
                                        </label>
                                {
                                    // Calculate prefilled value outside of JSX return if needed for complex logic
                                    // This calculation is simple enough to be inline or determined before return
                                }
                                        <input
                                            type="number"
                                            min="0"
                                    placeholder="Enter maximum cash"
                                    // Determine the value to display based on current event or prefill
                                    value={(() => {
                                        let previousMaxCash = '';
                                        for (let j = index - 1; j >= 0; j--) {
                                            const prevEvent = events[j];
                                            if (prevEvent.eventType === 'invest' && prevEvent.invest?.newMaximumCash) {
                                                previousMaxCash = prevEvent.invest.newMaximumCash;
                                                break;
                                            }
                                        }
                                        return event.invest.newMaximumCash ?? previousMaxCash ?? ''; // Use current value, fallback to previous, then empty
                                    })()}
                                            onChange={(e) => updateEvent(index, ['invest', 'newMaximumCash'], e.target.value)}
                                            style={{ width: '100px' }}
                                        />
                                        <span>$</span>
                                <p className="helper-text" style={{ fontSize: '0.8em', color: '#666', marginTop: '3px' }}>
                                    (Prefilled from previous invest event if available)
                                </p>
                            </div>

                            {/* Initial Allocation Strategy Section */}
                            <div style={{ marginTop: '20px', marginBottom: '20px' }}>
                                <h3>{event.invest.executionType === 'glidePath' ? 'Initial Allocation Strategy' : 'Allocation Strategy'}</h3>
                                <div style={{ display: 'flex', flexDirection: 'column', gap: '10px' }}>
                                    {/* ADDED: Modify Tax Status Allocation Checkbox */}
                                    {availableTaxStatuses.length > 0 && (
                                        <label>
                                            <input 
                                                type="checkbox" 
                                                checked={event.invest.modifyTaxStatusAllocation || false} 
                                                onChange={(e) => updateEvent(index, ['invest', 'modifyTaxStatusAllocation'], e.target.checked)} 
                                            />
                                            Tax Status Allocation (How to distribute new funds)
                                        </label>
                                    )}
                                    
                                    {/* ADDED: Tax Status Allocation Inputs (Conditional) */}
                                    {event.invest.modifyTaxStatusAllocation && availableTaxStatuses.length > 0 && (
                                        <div style={{ marginLeft: '20px', padding: '10px', border: '1px solid #eee', borderRadius: '5px' }}>
                                            <h4>Tax Status Allocation</h4>
                                            <p>Specify what percentage of future income should be allocated to each tax status:</p>
                                            <div style={{ display: 'flex', flexWrap: 'wrap', gap: '10px' }}>
                                                {availableTaxStatuses.map(status => (
                                                    <div key={status} style={{ marginBottom: '10px', minWidth: '200px' }}>
                                                        <label style={{ display: 'block', marginBottom: '5px' }}>
                                                            {status === 'after-tax' ? 'After-Tax' : 
                                                             status === 'non-retirement' ? 'Non-Retirement' : 'Tax-Exempt'}:
                                                        </label>
                                                        <input
                                                            type="number"
                                                            min="0"
                                                            max="100"
                                                            value={displayValue(event.invest.investmentStrategy.taxStatusAllocation?.[status])}
                                                            onChange={(e) => {
                                                                const value = e.target.value === '' ? 0 : parseInt(e.target.value, 10);
                                                                updateEvent(index, ['invest', 'investmentStrategy', 'taxStatusAllocation'], {
                                                                    ...event.invest.investmentStrategy.taxStatusAllocation || {},
                                                                    [status]: value
                                                                });
                                                            }}
                                                            style={{ width: '60px' }}
                                                        />
                                                        <span>%</span>
                                                    </div>
                                                ))}
                                            </div>
                                            <div style={{ fontSize: '0.9em', color: '#666', marginTop: '5px' }}>
                                                Total: {Object.values(event.invest.investmentStrategy.taxStatusAllocation || {}).filter(val => !isNaN(val) && val !== '').reduce((a, b) => a + b, 0)}% (must equal 100%)
                                            </div>
                                        </div>
                                    )}

                                    {afterTaxInvestments.length > 0 && (
                                        <label>
                                            <input 
                                                type="checkbox" 
                                                checked={event.invest.modifyAfterTaxAllocation || false} 
                                                onChange={(e) => updateEvent(index, ['invest', 'modifyAfterTaxAllocation'], e.target.checked)} 
                                            />
                                            After-Tax Allocation
                                        </label>
                                    )}
                                    
                                    {event.invest.modifyAfterTaxAllocation && afterTaxInvestments.length > 0 && (
                                        <div style={{ marginLeft: '20px', padding: '10px', border: '1px solid #eee', borderRadius: '5px' }}>
                                            <h4>After-Tax Investment Allocation</h4>
                                            <p>Specify what percentage of after-tax investments should be allocated to each investment:</p>
                                                                                        {event.invest.modifyAfterTaxAllocation && afterTaxInvestments.length > 0 && (
                                                <div style={{ display: 'flex', flexWrap: 'wrap', gap: '10px' }}>
                                                    {afterTaxInvestments.map(inv => (
                                                        <div key={inv.name} style={{ marginBottom: '10px', minWidth: '200px' }}>
                                                            <label style={{ display: 'block', marginBottom: '5px' }}>
                                                                {inv.name}:
                                                            </label>
                                                            <input
                                                                type="number"
                                                                min="0"
                                                                max="100"
                                                                value={displayValue(event.invest.investmentStrategy.afterTaxAllocation?.[inv.name])}
                                                                onChange={(e) => {
                                                                    const value = e.target.value === '' ? 0 : parseInt(e.target.value, 10);
                                                                    // Update the value in investmentStrategy ONLY
                                                                    updateEvent(index, ['invest', 'investmentStrategy', 'afterTaxAllocation'], {
                                                                        ...event.invest.investmentStrategy.afterTaxAllocation || {},
                                                                        [inv.name]: value
                                                                    });
                                                                }}
                                                                style={{ width: '60px' }}
                                                            />
                                                            <span>%</span>
                                                        </div>
                                                    ))}
                                                </div>
                                            )}
                                            <div style={{ fontSize: '0.9em', color: '#666', marginTop: '5px' }}>
                                                Total: {Object.values(event.invest.investmentStrategy.afterTaxAllocation || {}).filter(val => !isNaN(val) && val !== '').reduce((a, b) => a + b, 0)}% (must equal 100%)
                                            </div>
                                        </div>
                                    )}
                                    
                                    {nonRetirementInvestments.length > 0 && (
                                        <label>
                                            <input 
                                                type="checkbox" 
                                                checked={event.invest.modifyNonRetirementAllocation || false} 
                                                onChange={(e) => updateEvent(index, ['invest', 'modifyNonRetirementAllocation'], e.target.checked)} 
                                            />
                                            Non-Retirement Allocation
                                        </label>
                                    )}
                                    
                                    {event.invest.modifyNonRetirementAllocation && nonRetirementInvestments.length > 0 && (
                                        <div style={{ marginLeft: '20px', padding: '10px', border: '1px solid #eee', borderRadius: '5px' }}>
                                            <h4>Non-Retirement Investment Allocation</h4>
                                            <p>Specify what percentage of non-retirement investments should be allocated to each investment:</p>
                                                                                        {event.invest.modifyNonRetirementAllocation && nonRetirementInvestments.length > 0 && (
                                                <div style={{ display: 'flex', flexWrap: 'wrap', gap: '10px' }}>
                                                    {nonRetirementInvestments.map(inv => (
                                                        <div key={inv.name} style={{ marginBottom: '10px', minWidth: '200px' }}>
                                                            <label style={{ display: 'block', marginBottom: '5px' }}>
                                                                {inv.name}:
                                                            </label>
                                                            <input
                                                                type="number"
                                                                min="0"
                                                                max="100"
                                                                value={displayValue(event.invest.investmentStrategy.nonRetirementAllocation?.[inv.name])}
                                                                onChange={(e) => {
                                                                    const value = e.target.value === '' ? 0 : parseInt(e.target.value, 10);
                                                                    // Only update in investmentStrategy
                                                                    updateEvent(index, ['invest', 'investmentStrategy', 'nonRetirementAllocation'], {
                                                                        ...event.invest.investmentStrategy.nonRetirementAllocation || {},
                                                                        [inv.name]: value
                                                                    });
                                                                }}
                                                                style={{ width: '60px' }}
                                                            />
                                                            <span>%</span>
                                                        </div>
                                                    ))}
                                                </div>
                                            )}
                                            <div style={{ fontSize: '0.9em', color: '#666', marginTop: '5px' }}>
                                                Total: {Object.values(event.invest.investmentStrategy.nonRetirementAllocation || {}).filter(val => !isNaN(val) && val !== '').reduce((a, b) => a + b, 0)}% (must equal 100%)
                                            </div>
                                        </div>
                                    )}
                                    
                                    {taxExemptInvestments.length > 0 && (
                                        <label>
                                            <input 
                                                type="checkbox" 
                                                checked={event.invest.modifyTaxExemptAllocation || false} 
                                                onChange={(e) => updateEvent(index, ['invest', 'modifyTaxExemptAllocation'], e.target.checked)} 
                                            />
                                            Tax-Exempt Allocation
                                        </label>
                                    )}
                                    
                                    {event.invest.modifyTaxExemptAllocation && taxExemptInvestments.length > 0 && (
                                        <div style={{ marginLeft: '20px', padding: '10px', border: '1px solid #eee', borderRadius: '5px' }}>
                                            <h4>Tax-Exempt Investment Allocation</h4>
                                            <p>Specify what percentage of tax-exempt investments should be allocated to each investment:</p>
                                            <div style={{ display: 'flex', flexWrap: 'wrap', gap: '10px' }}>
                                                {taxExemptInvestments.map(inv => (
                                                    <div key={inv.name} style={{ marginBottom: '10px', minWidth: '200px' }}>
                                                        <label style={{ display: 'block', marginBottom: '5px' }}>
                                                            {inv.name}:
                                                        </label>
                                                        <input
                                                            type="number"
                                                            min="0"
                                                            max="100"
                                                            value={displayValue(event.invest.investmentStrategy.taxExemptAllocation?.[inv.name])}
                                                            onChange={(e) => {
                                                                const value = e.target.value === '' ? 0 : parseInt(e.target.value, 10);
                                                                // Only update in investmentStrategy
                                                                updateEvent(index, ['invest', 'investmentStrategy', 'taxExemptAllocation'], {
                                                                    ...event.invest.investmentStrategy.taxExemptAllocation || {},
                                                                    [inv.name]: value
                                                                });
                                                            }}
                                                            style={{ width: '60px' }}
                                                        />
                                                        <span>%</span>
                                                    </div>
                                                ))}
                                            </div>
                                            <div style={{ fontSize: '0.9em', color: '#666', marginTop: '5px' }}>
                                                Total: {Object.values(event.invest.investmentStrategy.taxExemptAllocation || {}).filter(val => !isNaN(val) && val !== '').reduce((a, b) => a + b, 0)}% (must equal 100%)
                                            </div>
                                        </div>
                                    )}
                                </div>
                            </div>

                            {/* Final Allocation Strategy Section (only for Glide Path) */}
                            {event.invest.executionType === 'glidePath' && (
                                <div style={{ marginTop: '20px', marginBottom: '20px', borderTop: '2px dashed #ccc', paddingTop: '20px' }}>
                                    <h3>Final Allocation Strategy</h3>
                                    <p style={{ marginBottom: '15px', fontStyle: 'italic' }}>
                                        Specify the target allocation at the end of the glide path
                                    </p>
                                    <div style={{ display: 'flex', flexDirection: 'column', gap: '10px' }}>
                                        {/* Final Tax Status Allocation */}
                                        {availableTaxStatuses.length > 0 && event.invest.modifyTaxStatusAllocation && (
                                            <div style={{ marginLeft: '20px', padding: '10px', border: '1px solid #eee', borderRadius: '5px' }}>
                                                <h4>Final Tax Status Allocation</h4>
                                                <p>Specify what percentage of future income should be allocated to each tax status at the end of the glide path:</p>
                                                <div style={{ display: 'flex', flexWrap: 'wrap', gap: '10px' }}>
                                                    {availableTaxStatuses.map(status => (
                                                        <div key={status} style={{ marginBottom: '10px', minWidth: '200px' }}>
                                                            <label style={{ display: 'block', marginBottom: '5px' }}>
                                                                {status === 'after-tax' ? 'After-Tax' : 
                                                                 status === 'non-retirement' ? 'Non-Retirement' : 'Tax-Exempt'}:
                                                            </label>
                                                            <input
                                                                type="number"
                                                                min="0"
                                                                max="100"
                                                                value={displayValue(event.invest.finalInvestmentStrategy?.taxStatusAllocation?.[status])}
                                                                onChange={(e) => {
                                                                    const value = e.target.value === '' ? 0 : parseInt(e.target.value, 10);
                                                                    updateEvent(index, ['invest', 'finalInvestmentStrategy', 'taxStatusAllocation'], {
                                                                        ...event.invest.finalInvestmentStrategy?.taxStatusAllocation || {},
                                                                        [status]: value
                                                                    });
                                                                }}
                                                                style={{ width: '60px' }}
                                                            />
                                                            <span>%</span>
                                                        </div>
                                                    ))}
                                                </div>
                                                <div style={{ fontSize: '0.9em', color: '#666', marginTop: '5px' }}>
                                                    Total: {Object.values(event.invest.finalInvestmentStrategy?.taxStatusAllocation || {}).filter(val => !isNaN(val) && val !== '').reduce((a, b) => a + b, 0)}% (must equal 100%)
                                                </div>
                                            </div>
                                        )}

                                        {/* Final After-Tax Allocation */}
                                        {afterTaxInvestments.length > 0 && event.invest.modifyAfterTaxAllocation && (
                                            <div style={{ marginLeft: '20px', padding: '10px', border: '1px solid #eee', borderRadius: '5px' }}>
                                                <h4>Final After-Tax Investment Allocation</h4>
                                                <p>Specify what percentage of after-tax investments should be allocated to each investment at the end of the glide path:</p>
                                                <div style={{ display: 'flex', flexWrap: 'wrap', gap: '10px' }}>
                                                    {afterTaxInvestments.map(inv => (
                                                        <div key={inv.name} style={{ marginBottom: '10px', minWidth: '200px' }}>
                                                            <label style={{ display: 'block', marginBottom: '5px' }}>
                                                                {inv.name}:
                                                            </label>
                                                            <input
                                                                type="number"
                                                                min="0"
                                                                max="100"
                                                                value={displayValue(event.invest.finalInvestmentStrategy?.afterTaxAllocation?.[inv.name])}
                                                                onChange={(e) => {
                                                                    const value = e.target.value === '' ? 0 : parseInt(e.target.value, 10);
                                                                    updateEvent(index, ['invest', 'finalInvestmentStrategy', 'afterTaxAllocation'], {
                                                                        ...event.invest.finalInvestmentStrategy?.afterTaxAllocation || {},
                                                                        [inv.name]: value
                                                                    });
                                                                }}
                                                                style={{ width: '60px' }}
                                                            />
                                                            <span>%</span>
                                                        </div>
                                                    ))}
                                                </div>
                                                <div style={{ fontSize: '0.9em', color: '#666', marginTop: '5px' }}>
                                                    Total: {Object.values(event.invest.finalInvestmentStrategy?.afterTaxAllocation || {}).filter(val => !isNaN(val) && val !== '').reduce((a, b) => a + b, 0)}% (must equal 100%)
                                                </div>
                                            </div>
                                        )}
                                        
                                        {/* Final Non-Retirement Allocation */}
                                        {nonRetirementInvestments.length > 0 && event.invest.modifyNonRetirementAllocation && (
                                            <div style={{ marginLeft: '20px', padding: '10px', border: '1px solid #eee', borderRadius: '5px' }}>
                                                <h4>Final Non-Retirement Investment Allocation</h4>
                                                <p>Specify what percentage of non-retirement investments should be allocated to each investment at the end of the glide path:</p>
                                                <div style={{ display: 'flex', flexWrap: 'wrap', gap: '10px' }}>
                                                    {nonRetirementInvestments.map(inv => (
                                                        <div key={inv.name} style={{ marginBottom: '10px', minWidth: '200px' }}>
                                                            <label style={{ display: 'block', marginBottom: '5px' }}>
                                                                {inv.name}:
                                                            </label>
                                                            <input
                                                                type="number"
                                                                min="0"
                                                                max="100"
                                                                value={displayValue(event.invest.finalInvestmentStrategy?.nonRetirementAllocation?.[inv.name])}
                                                                onChange={(e) => {
                                                                    const value = e.target.value === '' ? 0 : parseInt(e.target.value, 10);
                                                                    updateEvent(index, ['invest', 'finalInvestmentStrategy', 'nonRetirementAllocation'], {
                                                                        ...event.invest.finalInvestmentStrategy?.nonRetirementAllocation || {},
                                                                        [inv.name]: value
                                                                    });
                                                                }}
                                                                style={{ width: '60px' }}
                                                            />
                                                            <span>%</span>
                                                        </div>
                                                    ))}
                                                </div>
                                                <div style={{ fontSize: '0.9em', color: '#666', marginTop: '5px' }}>
                                                    Total: {Object.values(event.invest.finalInvestmentStrategy?.nonRetirementAllocation || {}).filter(val => !isNaN(val) && val !== '').reduce((a, b) => a + b, 0)}% (must equal 100%)
                                                </div>
                                            </div>
                                        )}
                                        
                                        {/* Final Tax-Exempt Allocation */}
                                        {taxExemptInvestments.length > 0 && event.invest.modifyTaxExemptAllocation && (
                                            <div style={{ marginLeft: '20px', padding: '10px', border: '1px solid #eee', borderRadius: '5px' }}>
                                                <h4>Final Tax-Exempt Investment Allocation</h4>
                                                <p>Specify what percentage of tax-exempt investments should be allocated to each investment at the end of the glide path:</p>
                                                <div style={{ display: 'flex', flexWrap: 'wrap', gap: '10px' }}>
                                                    {taxExemptInvestments.map(inv => (
                                                        <div key={inv.name} style={{ marginBottom: '10px', minWidth: '200px' }}>
                                                            <label style={{ display: 'block', marginBottom: '5px' }}>
                                                                {inv.name}:
                                                            </label>
                                                            <input
                                                                type="number"
                                                                min="0"
                                                                max="100"
                                                                value={displayValue(event.invest.finalInvestmentStrategy?.taxExemptAllocation?.[inv.name])}
                                                                onChange={(e) => {
                                                                    const value = e.target.value === '' ? 0 : parseInt(e.target.value, 10);
                                                                    updateEvent(index, ['invest', 'finalInvestmentStrategy', 'taxExemptAllocation'], {
                                                                        ...event.invest.finalInvestmentStrategy?.taxExemptAllocation || {},
                                                                        [inv.name]: value
                                                                    });
                                                                }}
                                                                style={{ width: '60px' }}
                                                            />
                                                            <span>%</span>
                                                        </div>
                                                    ))}
                                                </div>
                                                <div style={{ fontSize: '0.9em', color: '#666', marginTop: '5px' }}>
                                                    Total: {Object.values(event.invest.finalInvestmentStrategy?.taxExemptAllocation || {}).filter(val => !isNaN(val) && val !== '').reduce((a, b) => a + b, 0)}% (must equal 100%)
                                                </div>
                                            </div>
                                        )}
                                    </div>
                                </div>
                            )}
                        </div>
                    )}

                    {/* REBALANCE SECTION - Fixed the nesting issues */}
                    {event.eventType === 'rebalance' && (
                        <div>
                            {/* Return Type Selection Buttons */}
                            <h3>Execution Type: *</h3>
                            <div style={{ display: 'flex', gap: '10px', marginBottom: '15px' }}>
                                <label style={{ display: 'flex', alignItems: 'center', cursor: 'pointer' }}>
                                    <input 
                                        type="radio" 
                                        name={`executionType-rebalance-${index}`}
                                        value="fixedAllocation"
                                        checked={event.rebalance.executionType === 'fixedAllocation'}
                                        onChange={() => {
                                            updateEvent(index, ['rebalance', 'executionType'], 'fixedAllocation')
                                            updateEvent(index, ['rebalance', 'returnType'], 'fixedAllocation')
                                        }}
                                        style={{ marginRight: '5px' }}
                                    />
                                    Fixed Allocation
                                </label>
                                
                                <label style={{ display: 'flex', alignItems: 'center', cursor: 'pointer' }}>
                                    <input 
                                        type="radio" 
                                        name={`executionType-rebalance-${index}`}
                                        value="glidePath"
                                        checked={event.rebalance.executionType === 'glidePath'}
                                        onChange={() => {
                                            updateEvent(index, ['rebalance', 'executionType'], 'glidePath')
                                            updateEvent(index, ['rebalance', 'returnType'], 'glidePath')
                                        }}
                                        style={{ marginRight: '5px' }}
                                    />
                                    Glide Path
                                </label>
                            </div>
                            
                            {event.rebalance.executionType === 'glidePath' && (
                                <div style={{ marginBottom: '15px', padding: '10px', backgroundColor: '#f0f9ff', borderRadius: '5px', fontSize: '0.9em' }}>
                                    <p style={{ margin: '0' }}>
                                        Assets will increase or decrease linearly from the rates they previously were at to the rates you are now specifying over the event duration.
                                    </p>
                                </div>
                            )}

                            {/* Allocation Strategy Selection */}
                            <div style={{ marginTop: '20px', marginBottom: '20px' }}>
                                <h3>{event.rebalance.executionType === 'glidePath' ? 'Initial Rebalance Strategy' : 'Rebalance Strategy'}</h3>
                                <div style={{ display: 'flex', flexDirection: 'column', gap: '10px' }}>
                                    <label>
                                        <input
                                            type="checkbox" 
                                            checked={event.rebalance.modifyTaxStatusAllocation || false} 
                                            onChange={(e) => updateEvent(index, ['rebalance', 'modifyTaxStatusAllocation'], e.target.checked)} 
                                        />
                                        Rebalance by Tax-Status
                                    </label>
                                    
                                    {event.rebalance.modifyTaxStatusAllocation && (
                                        <div style={{ marginLeft: '20px', padding: '10px', border: '1px solid #eee', borderRadius: '5px' }}>
                                            {availableTaxStatuses.length > 0 && (
                                                <div>
                                                    <h4>Tax Status Rebalance</h4>
                                                    <p>Specify what percentage of assets should be rebalanced to each tax status:</p>
                                                    <div style={{ display: 'flex', flexWrap: 'wrap', gap: '10px' }}>
                                                        {availableTaxStatuses.map(status => (
                                                            <div key={status} style={{ marginBottom: '10px', minWidth: '200px' }}>
                                                                <label style={{ display: 'block', marginBottom: '5px' }}>
                                                                    {status === 'after-tax' ? 'After-Tax' : 
                                                                     status === 'non-retirement' ? 'Non-Retirement' : 'Tax-Exempt'}:
                                                                </label>
                                                                <input
                                                                    type="number"
                                                                    min="0"
                                                                    max="100"
                                                                    value={displayValue(event.rebalance.rebalanceStrategy?.taxStatusAllocation?.[status])}
                                                                    onChange={(e) => {
                                                                        const value = e.target.value === '' ? 0 : parseInt(e.target.value, 10);
                                                                        updateEvent(index, ['rebalance', 'rebalanceStrategy', 'taxStatusAllocation'], {
                                                                            ...event.rebalance.rebalanceStrategy?.taxStatusAllocation || {},
                                                                            [status]: value
                                                                        });
                                                                    }}
                                                                    style={{ width: '60px' }}
                                                                />
                                                                <span>%</span>
                                                            </div>
                                                        ))}
                                                    </div>
                                                    <div style={{ fontSize: '0.9em', color: '#666', marginTop: '5px' }}>
                                                        Total: {Object.values(event.rebalance.rebalanceStrategy?.taxStatusAllocation || {}).filter(val => !isNaN(val) && val !== '').reduce((a, b) => a + b, 0)}% (must equal 100%)
                                                    </div>
                                                </div>
                                            )}
                                        </div>
                                    )}
                                    
                                    {/* Conditionally render Rebalance After-Tax based on investments */}
                                    {afterTaxInvestments.length > 0 && (
                                        <label>
                                            <input
                                                type="checkbox" 
                                                checked={event.rebalance.modifyAfterTaxAllocation || false} 
                                                onChange={(e) => updateEvent(index, ['rebalance', 'modifyAfterTaxAllocation'], e.target.checked)} 
                                            />
                                            Rebalance After-Tax Assets
                                        </label>
                                    )}
                                    
                                    {event.rebalance.modifyAfterTaxAllocation && afterTaxInvestments.length > 0 && (
                                        <div style={{ marginLeft: '20px', padding: '10px', border: '1px solid #eee', borderRadius: '5px' }}>
                                            <h4>After-Tax Investment Rebalance</h4>
                                            <p>Specify how after-tax investments should be rebalanced:</p>
                                            <div style={{ display: 'flex', flexWrap: 'wrap', gap: '10px' }}>
                                                {afterTaxInvestments.map(inv => (
                                                    <div key={inv.name} style={{ marginBottom: '10px', minWidth: '200px' }}>
                                                        <label style={{ display: 'block', marginBottom: '5px' }}>
                                                            {inv.name}:
                                                        </label>
                                                        <input
                                                            type="number"
                                                            min="0"
                                                            max="100"
                                                            value={displayValue(event.rebalance.rebalanceStrategy?.afterTaxAllocation?.[inv.name])}
                                                            onChange={(e) => {
                                                                const value = e.target.value === '' ? 0 : parseInt(e.target.value, 10);
                                                                updateEvent(index, ['rebalance', 'rebalanceStrategy', 'afterTaxAllocation'], {
                                                                    ...event.rebalance.rebalanceStrategy?.afterTaxAllocation || {},
                                                                    [inv.name]: value
                                                                });
                                                            }}
                                                            style={{ width: '60px' }}
                                                        />
                                                        <span>%</span>
                                                    </div>
                                                ))}
                                            </div>
                                            <div style={{ fontSize: '0.9em', color: '#666', marginTop: '5px' }}>
                                                Total: {Object.values(event.rebalance.rebalanceStrategy?.afterTaxAllocation || {}).filter(val => !isNaN(val) && val !== '').reduce((a, b) => a + b, 0)}% (must equal 100%)
                                            </div>
                                        </div>
                                    )}
                                    
                                    {/* Conditionally render Rebalance Non-Retirement based on investments */}
                                    {nonRetirementInvestments.length > 0 && (
                                        <label>
                                            <input 
                                                type="checkbox" 
                                                checked={event.rebalance.modifyNonRetirementAllocation || false} 
                                                onChange={(e) => updateEvent(index, ['rebalance', 'modifyNonRetirementAllocation'], e.target.checked)} 
                                            />
                                            Rebalance Non-Retirement Assets
                                        </label>
                                    )}
                                    
                                    {event.rebalance.modifyNonRetirementAllocation && nonRetirementInvestments.length > 0 && (
                                        <div style={{ marginLeft: '20px', padding: '10px', border: '1px solid #eee', borderRadius: '5px' }}>
                                            <h4>Non-Retirement Investment Rebalance</h4>
                                            <p>Specify how non-retirement investments should be rebalanced:</p>
                                            <div style={{ display: 'flex', flexWrap: 'wrap', gap: '10px' }}>
                                                {nonRetirementInvestments.map(inv => (
                                                    <div key={inv.name} style={{ marginBottom: '10px', minWidth: '200px' }}>
                                                        <label style={{ display: 'block', marginBottom: '5px' }}>
                                                            {inv.name}:
                                                        </label>
                                                        <input
                                                            type="number"
                                                            min="0"
                                                            max="100"
                                                            value={displayValue(event.rebalance.rebalanceStrategy?.nonRetirementAllocation?.[inv.name])}
                                                            onChange={(e) => {
                                                                const value = e.target.value === '' ? 0 : parseInt(e.target.value, 10);
                                                                updateEvent(index, ['rebalance', 'rebalanceStrategy', 'nonRetirementAllocation'], {
                                                                    ...event.rebalance.rebalanceStrategy?.nonRetirementAllocation || {},
                                                                    [inv.name]: value
                                                                });
                                                            }}
                                                            style={{ width: '60px' }}
                                                        />
                                                        <span>%</span>
                                                    </div>
                                                ))}
                                            </div>
                                            <div style={{ fontSize: '0.9em', color: '#666', marginTop: '5px' }}>
                                                Total: {Object.values(event.rebalance.rebalanceStrategy?.nonRetirementAllocation || {}).filter(val => !isNaN(val) && val !== '').reduce((a, b) => a + b, 0)}% (must equal 100%)
                                            </div>
                                        </div>
                                    )}
                                    
                                    {/* Conditionally render Rebalance Tax-Exempt based on investments */}
                                    {taxExemptInvestments.length > 0 && (
                                        <label>
                                            <input 
                                                type="checkbox" 
                                                checked={event.rebalance.modifyTaxExemptAllocation || false} 
                                                onChange={(e) => updateEvent(index, ['rebalance', 'modifyTaxExemptAllocation'], e.target.checked)} 
                                            />
                                            Rebalance Tax-Exempt Assets
                                        </label>
                                    )}
                                    
                                    {event.rebalance.modifyTaxExemptAllocation && taxExemptInvestments.length > 0 && (
                                        <div style={{ marginLeft: '20px', padding: '10px', border: '1px solid #eee', borderRadius: '5px' }}>
                                            <h4>Tax-Exempt Investment Rebalance</h4>
                                            <p>Specify how tax-exempt investments should be rebalanced:</p>
                                            <div style={{ display: 'flex', flexWrap: 'wrap', gap: '10px' }}>
                                                {taxExemptInvestments.map(inv => (
                                                    <div key={inv.name} style={{ marginBottom: '10px', minWidth: '200px' }}>
                                                        <label style={{ display: 'block', marginBottom: '5px' }}>
                                                            {inv.name}:
                                                        </label>
                                                        <input
                                                            type="number"
                                                            min="0"
                                                            max="100"
                                                            value={displayValue(event.rebalance.rebalanceStrategy?.taxExemptAllocation?.[inv.name])}
                                                            onChange={(e) => {
                                                                const value = e.target.value === '' ? 0 : parseInt(e.target.value, 10);
                                                                updateEvent(index, ['rebalance', 'rebalanceStrategy', 'taxExemptAllocation'], {
                                                                    ...event.rebalance.rebalanceStrategy?.taxExemptAllocation || {},
                                                                    [inv.name]: value
                                                                });
                                                            }}
                                                            style={{ width: '60px' }}
                                                        />
                                                        <span>%</span>
                                                    </div>
                                                ))}
                                            </div>
                                            <div style={{ fontSize: '0.9em', color: '#666', marginTop: '5px' }}>
                                                Total: {Object.values(event.rebalance.rebalanceStrategy?.taxExemptAllocation || {}).filter(val => !isNaN(val) && val !== '').reduce((a, b) => a + b, 0)}% (must equal 100%)
                                            </div>
                                        </div>
                                    )}
                                    
                                    {/* Conditionally render Rebalance Pre-Tax based on investments */}
                                    {preTaxInvestments.length > 0 && (
                                        <label>
                                            <input 
                                                type="checkbox" 
                                                checked={event.rebalance.modifyPreTaxAllocation || false} 
                                                onChange={(e) => updateEvent(index, ['rebalance', 'modifyPreTaxAllocation'], e.target.checked)} 
                                            />
                                            Rebalance Pre-Tax Assets
                                        </label>
                                    )}
                                    
                                    {event.rebalance.modifyPreTaxAllocation && preTaxInvestments.length > 0 && (
                                        <div style={{ marginLeft: '20px', padding: '10px', border: '1px solid #eee', borderRadius: '5px' }}>
                                            <h4>Pre-Tax Investment Rebalance</h4>
                                            <p>Specify how pre-tax investments should be rebalanced:</p>
                                            <div style={{ display: 'flex', flexWrap: 'wrap', gap: '10px' }}>
                                                {preTaxInvestments.map(inv => (
                                                    <div key={inv.name} style={{ marginBottom: '10px', minWidth: '200px' }}>
                                                        <label style={{ display: 'block', marginBottom: '5px' }}>
                                                            {inv.name}:
                                                        </label>
                                                        <input
                                                            type="number"
                                                            min="0"
                                                            max="100"
                                                            value={displayValue(event.rebalance.rebalanceStrategy?.preTaxAllocation?.[inv.name])}
                                                            onChange={(e) => {
                                                                const value = e.target.value === '' ? 0 : parseInt(e.target.value, 10);
                                                                updateEvent(index, ['rebalance', 'rebalanceStrategy', 'preTaxAllocation'], {
                                                                    ...event.rebalance.rebalanceStrategy?.preTaxAllocation || {},
                                                                    [inv.name]: value
                                                                });
                                                            }}
                                                            style={{ width: '60px' }}
                                                        />
                                                        <span>%</span>
                                                    </div>
                                                ))}
                                            </div>
                                            <div style={{ fontSize: '0.9em', color: '#666', marginTop: '5px' }}>
                                                Total: {Object.values(event.rebalance.rebalanceStrategy?.preTaxAllocation || {}).filter(val => !isNaN(val) && val !== '').reduce((a, b) => a + b, 0)}% (must equal 100%)
                                            </div>
                                        </div>
                                    )}
                                </div>
                            </div>

                            {/* Final Rebalance Strategy Section (only for Glide Path) */}
                            {event.rebalance.executionType === 'glidePath' && (
                                <div style={{ marginTop: '20px', marginBottom: '20px', borderTop: '2px dashed #ccc', paddingTop: '20px' }}>
                                    <h3>Final Rebalance Strategy</h3>
                                    <p style={{ marginBottom: '15px', fontStyle: 'italic' }}>
                                        Specify the target allocation at the end of the glide path
                                    </p>
                                    <div style={{ display: 'flex', flexDirection: 'column', gap: '10px' }}>
                                        {/* Final Tax Status Allocation */}
                                        {availableTaxStatuses.length > 0 && event.rebalance.modifyTaxStatusAllocation && (
                                            <div style={{ marginLeft: '20px', padding: '10px', border: '1px solid #eee', borderRadius: '5px' }}>
                                                <h4>Final Tax Status Rebalance</h4>
                                                <p>Specify what percentage of assets should be rebalanced to each tax status at the end of the glide path:</p>
                                                <div style={{ display: 'flex', flexWrap: 'wrap', gap: '10px' }}>
                                                    {availableTaxStatuses.map(status => (
                                                        <div key={status} style={{ marginBottom: '10px', minWidth: '200px' }}>
                                                            <label style={{ display: 'block', marginBottom: '5px' }}>
                                                                {status === 'after-tax' ? 'After-Tax' : 
                                                                 status === 'non-retirement' ? 'Non-Retirement' : 'Tax-Exempt'}:
                                                            </label>
                                                            <input
                                                                type="number"
                                                                min="0"
                                                                max="100"
                                                                value={displayValue(event.rebalance.finalRebalanceStrategy?.taxStatusAllocation?.[status])}
                                                                onChange={(e) => {
                                                                    const value = e.target.value === '' ? 0 : parseInt(e.target.value, 10);
                                                                    updateEvent(index, ['rebalance', 'finalRebalanceStrategy', 'taxStatusAllocation'], {
                                                                        ...event.rebalance.finalRebalanceStrategy?.taxStatusAllocation || {},
                                                                        [status]: value
                                                                    });
                                                                }}
                                                                style={{ width: '60px' }}
                                                            />
                                                            <span>%</span>
                                                        </div>
                                                    ))}
                                                </div>
                                                <div style={{ fontSize: '0.9em', color: '#666', marginTop: '5px' }}>
                                                    Total: {Object.values(event.rebalance.finalRebalanceStrategy?.taxStatusAllocation || {}).filter(val => !isNaN(val) && val !== '').reduce((a, b) => a + b, 0)}% (must equal 100%)
                            </div>
                        </div>
                    )}

                                        {/* Final After-Tax Allocation */}
                                        {afterTaxInvestments.length > 0 && event.rebalance.modifyAfterTaxAllocation && (
                                            <div style={{ marginLeft: '20px', padding: '10px', border: '1px solid #eee', borderRadius: '5px' }}>
                                                <h4>Final After-Tax Investment Rebalance</h4>
                                                <p>Specify how after-tax investments should be rebalanced at the end of the glide path:</p>
                                                <div style={{ display: 'flex', flexWrap: 'wrap', gap: '10px' }}>
                                                    {afterTaxInvestments.map(inv => (
                                                        <div key={inv.name} style={{ marginBottom: '10px', minWidth: '200px' }}>
                                                            <label style={{ display: 'block', marginBottom: '5px' }}>
                                                                {inv.name}:
                                                            </label>
                                                            <input
                                                                type="number"
                                                                min="0"
                                                                max="100"
                                                                value={displayValue(event.rebalance.finalRebalanceStrategy?.afterTaxAllocation?.[inv.name])}
                                                                onChange={(e) => {
                                                                    const value = e.target.value === '' ? 0 : parseInt(e.target.value, 10);
                                                                    updateEvent(index, ['rebalance', 'finalRebalanceStrategy', 'afterTaxAllocation'], {
                                                                        ...event.rebalance.finalRebalanceStrategy?.afterTaxAllocation || {},
                                                                        [inv.name]: value
                                                                    });
                                                                }}
                                                                style={{ width: '60px' }}
                                                            />
                                                            <span>%</span>
                                                        </div>
                                                    ))}
                                                </div>
                                                <div style={{ fontSize: '0.9em', color: '#666', marginTop: '5px' }}>
                                                    Total: {Object.values(event.rebalance.finalRebalanceStrategy?.afterTaxAllocation || {}).filter(val => !isNaN(val) && val !== '').reduce((a, b) => a + b, 0)}% (must equal 100%)
                                                </div>
                                            </div>
                                        )}
                                        
                                        {/* Final Non-Retirement Allocation */}
                                        {nonRetirementInvestments.length > 0 && event.rebalance.modifyNonRetirementAllocation && (
                                            <div style={{ marginLeft: '20px', padding: '10px', border: '1px solid #eee', borderRadius: '5px' }}>
                                                <h4>Final Non-Retirement Investment Rebalance</h4>
                                                <p>Specify how non-retirement investments should be rebalanced at the end of the glide path:</p>
                                                <div style={{ display: 'flex', flexWrap: 'wrap', gap: '10px' }}>
                                                    {nonRetirementInvestments.map(inv => (
                                                        <div key={inv.name} style={{ marginBottom: '10px', minWidth: '200px' }}>
                                                            <label style={{ display: 'block', marginBottom: '5px' }}>
                                                                {inv.name}:
                                                            </label>
                                                            <input
                                                                type="number"
                                                                min="0"
                                                                max="100"
                                                                value={displayValue(event.rebalance.finalRebalanceStrategy?.nonRetirementAllocation?.[inv.name])}
                                                                onChange={(e) => {
                                                                    const value = e.target.value === '' ? 0 : parseInt(e.target.value, 10);
                                                                    updateEvent(index, ['rebalance', 'finalRebalanceStrategy', 'nonRetirementAllocation'], {
                                                                        ...event.rebalance.finalRebalanceStrategy?.nonRetirementAllocation || {},
                                                                        [inv.name]: value
                                                                    });
                                                                }}
                                                                style={{ width: '60px' }}
                                                            />
                                                            <span>%</span>
                                                        </div>
                                                    ))}
                                                </div>
                                                <div style={{ fontSize: '0.9em', color: '#666', marginTop: '5px' }}>
                                                    Total: {Object.values(event.rebalance.finalRebalanceStrategy?.nonRetirementAllocation || {}).filter(val => !isNaN(val) && val !== '').reduce((a, b) => a + b, 0)}% (must equal 100%)
                                                </div>
                                            </div>
                                        )}
                                        
                                        {/* Final Tax-Exempt Allocation */}
                                        {taxExemptInvestments.length > 0 && event.rebalance.modifyTaxExemptAllocation && (
                                            <div style={{ marginLeft: '20px', padding: '10px', border: '1px solid #eee', borderRadius: '5px' }}>
                                                <h4>Final Tax-Exempt Investment Rebalance</h4>
                                                <p>Specify how tax-exempt investments should be rebalanced at the end of the glide path:</p>
                                                <div style={{ display: 'flex', flexWrap: 'wrap', gap: '10px' }}>
                                                    {taxExemptInvestments.map(inv => (
                                                        <div key={inv.name} style={{ marginBottom: '10px', minWidth: '200px' }}>
                                                            <label style={{ display: 'block', marginBottom: '5px' }}>
                                                                {inv.name}:
                                                            </label>
                                                            <input
                                                                type="number"
                                                                min="0"
                                                                max="100"
                                                                value={displayValue(event.rebalance.finalRebalanceStrategy?.taxExemptAllocation?.[inv.name])}
                                                                onChange={(e) => {
                                                                    const value = e.target.value === '' ? 0 : parseInt(e.target.value, 10);
                                                                    updateEvent(index, ['rebalance', 'finalRebalanceStrategy', 'taxExemptAllocation'], {
                                                                        ...event.rebalance.finalRebalanceStrategy?.taxExemptAllocation || {},
                                                                        [inv.name]: value
                                                                    });
                                                                }}
                                                                style={{ width: '60px' }}
                                                            />
                                                            <span>%</span>
                                                        </div>
                                                    ))}
                                                </div>
                                                <div style={{ fontSize: '0.9em', color: '#666', marginTop: '5px' }}>
                                                    Total: {Object.values(event.rebalance.finalRebalanceStrategy?.taxExemptAllocation || {}).filter(val => !isNaN(val) && val !== '').reduce((a, b) => a + b, 0)}% (must equal 100%)
                                                </div>
                                            </div>
                                        )}

                                        {/* ADD Final Pre-Tax Allocation HERE */}
                                        {preTaxInvestments.length > 0 && event.rebalance.modifyPreTaxAllocation && (
                                            <div style={{ marginLeft: '20px', padding: '10px', border: '1px solid #eee', borderRadius: '5px' }}>
                                                <h4>Final Pre-Tax Investment Rebalance</h4>
                                                <p>Specify how pre-tax investments should be rebalanced at the end of the glide path:</p>
                                                <div style={{ display: 'flex', flexWrap: 'wrap', gap: '10px' }}>
                                                    {preTaxInvestments.map(inv => (
                                                        <div key={inv.name} style={{ marginBottom: '10px', minWidth: '200px' }}>
                                                            <label style={{ display: 'block', marginBottom: '5px' }}>
                                                                {inv.name}:
                                                            </label>
                                                            <input
                                                                type="number"
                                                                min="0"
                                                                max="100"
                                                                value={displayValue(event.rebalance.finalRebalanceStrategy?.preTaxAllocation?.[inv.name])}
                                                                onChange={(e) => {
                                                                    const value = e.target.value === '' ? 0 : parseInt(e.target.value, 10);
                                                                    updateEvent(index, ['rebalance', 'finalRebalanceStrategy', 'preTaxAllocation'], {
                                                                        ...event.rebalance.finalRebalanceStrategy?.preTaxAllocation || {},
                                                                        [inv.name]: value
                                                                    });
                                                                }}
                                                                style={{ width: '60px' }}
                                                            />
                                                            <span>%</span>
                                                        </div>
                                                    ))}
                                                </div>
                                                <div style={{ fontSize: '0.9em', color: '#666', marginTop: '5px' }}>
                                                    Total: {Object.values(event.rebalance.finalRebalanceStrategy?.preTaxAllocation || {}).filter(val => !isNaN(val) && val !== '').reduce((a, b) => a + b, 0)}% (must equal 100%)
                                                </div>
                                            </div>
                                        )}
                                    </div>
                                </div>
                            )}
                        </div>
                    )}
                </div>
            ))}

            {/* Navigation Buttons */}
            <div>
                <button onClick={() => setPage(3)}>Previous</button>
                
                <button onClick={() => {
                    console.log('Starting form validation...');
                    
                    // Remove initial allocation validation
                    /*
                    if (!validateAllocations()) {
                        console.log('Investment allocations validation failed');
                        return;
                    }
                    */
                    
                    // Remove saveAllocationData call
                    // saveAllocationData();
                    
                    if (events.length === 0) {
                        console.log('No events found');
                        alert("At least one event is required.");
                        return;
                    }

                    let validationPassed = true;

                    for (const event of events) {
                        console.log(`Validating event: ${event.name}`);
                        
                        // Ensure the event has a name
                        if (!event.name.trim()) {
                            console.log(`Event missing name: ${event.name}`);
                            alert("Each event must have a Name.");
                            validationPassed = false;
                            break;
                        }

                        // Validate startYear
                        if (!event.startYear.returnType) {
                            console.log(`Event missing startYear returnType: ${event.name}`);
                            alert(`Event "${event.name}" must have a Start Year Return Type.`);
                            validationPassed = false;
                            break;
                        }

                        switch (event.startYear.returnType) {
                            case 'fixedValue':
                                if (!event.startYear.fixedValue) {
                                    console.log(`Event missing fixedValue for startYear: ${event.name}`);
                                    alert(`Event "${event.name}" requires a Fixed Value for Start Year.`);
                                    validationPassed = false;
                                    break;
                                }
                                break;

                            case 'normalValue':
                                if (!event.startYear.normalValue.mean || !event.startYear.normalValue.sd) {
                                    alert(`Event "${event.name}" requires Mean and Standard Deviation for Normal Start Year.`);
                                    validationPassed = false; // Set flag
                                    break; // Break switch
                                }
                                break;

                            case 'uniformValue':
                                if (!event.startYear.uniformValue.lowerBound || !event.startYear.uniformValue.upperBound) {
                                    alert(`Event "${event.name}" requires Lower and Upper Bound for Uniform Start Year.`);
                                    validationPassed = false; // Set flag
                                    break; // Break switch
                                }
                                break;

                            case 'sameYearAsAnotherEvent':
                                if (!event.startYear.sameYearAsAnotherEvent) {
                                    alert(`Event "${event.name}" must specify another event for Same Year Start.`);
                                    validationPassed = false; // Set flag
                                    break; // Break switch
                                }
                                break;

                            case 'yearAfterAnotherEventEnd':
                                if (!event.startYear.yearAfterAnotherEventEnd) {
                                    alert(`Event "${event.name}" must specify another event for Year After Another Event Ends.`);
                                    validationPassed = false; // Set flag
                                    break; // Break switch
                                }
                                break;

                            default:
                                // No action needed for unknown return type
                                break;
                        }

                        if (!validationPassed) break; // Break outer loop if validation failed

                        // Ensure the event has an event type
                        if (!event.eventType) {
                            console.log(`Event missing eventType: ${event.name}`);
                            alert(`Event "${event.name}" must have an Event Type.`);
                            validationPassed = false;
                            break;
                        }

                        switch (event.eventType) {
                            case 'income':
                            case 'expense':{
                                const isIncome = event.eventType === 'income';
                                const eventData = isIncome ? event.income : event.expense;
                        
                                if (!eventData.initialAmount) {
                                    console.log(`Event missing initialAmount: ${event.name}`);
                                    alert(`Event "${event.name}" requires an Initial Amount.`);
                                    validationPassed = false;
                                    break;
                                }
                        
                                if (!eventData.expectedAnnualChange.returnType) {
                                    console.log(`Event missing expectedAnnualChange returnType: ${event.name}`);
                                    alert(`Event "${event.name}" must have a Return Type for Expected Annual Change.`);
                                    validationPassed = false;
                                    break;
                                }
                        
                                switch (eventData.expectedAnnualChange.returnType) {
                                    case 'fixedValue':
                                        // Allow 0 as a valid value
                                        if (!eventData.expectedAnnualChange.fixedValue && eventData.expectedAnnualChange.fixedValue !== 0) {
                                            alert(`Event "${event.name}" requires a Fixed Value for Expected Annual Change.`);
                                            validationPassed = false; break;
                                        }
                                        break;
                                    case 'normalValue':
                                        // Allow 0 for mean/sd
                                        if ((!eventData.expectedAnnualChange.normalValue.mean && eventData.expectedAnnualChange.normalValue.mean !== 0) || 
                                            (!eventData.expectedAnnualChange.normalValue.sd && eventData.expectedAnnualChange.normalValue.sd !== 0)) {
                                            alert(`Event "${event.name}" requires Mean and Standard Deviation for Normal Value.`);
                                            validationPassed = false; break;
                                        }
                                        break;
                                    case 'uniformValue':
                                        // Allow 0 for bounds
                                        if ((!eventData.expectedAnnualChange.uniformValue.lowerBound && eventData.expectedAnnualChange.uniformValue.lowerBound !== 0) || 
                                            (!eventData.expectedAnnualChange.uniformValue.upperBound && eventData.expectedAnnualChange.uniformValue.upperBound !== 0)) {
                                            alert(`Event "${event.name}" requires Lower and Upper Bound for Uniform Value.`);
                                            validationPassed = false; break;
                                        }
                                        break;
                                    case 'fixedPercentage':
                                        // Allow 0 as a valid value
                                        if (!eventData.expectedAnnualChange.fixedPercentage && eventData.expectedAnnualChange.fixedPercentage !== 0) {
                                            alert(`Event "${event.name}" requires a Fixed Percentage for Expected Annual Change.`);
                                            validationPassed = false; break;
                                        }
                                        break;
                                    case 'normalPercentage':
                                        // Allow 0 for mean/sd
                                        if ((!eventData.expectedAnnualChange.normalPercentage.mean && eventData.expectedAnnualChange.normalPercentage.mean !== 0) || 
                                            (!eventData.expectedAnnualChange.normalPercentage.sd && eventData.expectedAnnualChange.normalPercentage.sd !== 0)) {
                                            alert(`Event "${event.name}" requires Mean and Standard Deviation for Normal Percentage.`);
                                            validationPassed = false; break;
                                        }
                                        break;
                                    case 'uniformPercentage':
                                        // Allow 0 for bounds
                                        if ((!eventData.expectedAnnualChange.uniformPercentage.lowerBound && eventData.expectedAnnualChange.uniformPercentage.lowerBound !== 0) || 
                                            (!eventData.expectedAnnualChange.uniformPercentage.upperBound && eventData.expectedAnnualChange.uniformPercentage.upperBound !== 0)) {
                                            alert(`Event "${event.name}" requires Lower and Upper Bound for Uniform Percentage.`);
                                            validationPassed = false; break;
                                        }
                                        break;
                                    default:
                                        break;
                                }
                        
                                if (!validationPassed) break;
                        
                                // Allow 0 for married percentage
                                if (scenarioType === 'married' && (!eventData.marriedPercentage && eventData.marriedPercentage !== 0)) {
                                    alert(`Event "${event.name}" requires a Married Percentage because the scenario is Married.`);
                                    validationPassed = false;
                                }
                                break;
                            }
                            case 'invest':
                            case 'rebalance':{
                                const isInvest = event.eventType === 'invest';
                                const eventData = isInvest ? event.invest : event.rebalance;
                                const strategyData = isInvest ? eventData.investmentStrategy : eventData.rebalanceStrategy;
                                
                                if (isInvest) {
                                    // Validate Maximum Cash for invest events
                                    if (!eventData.newMaximumCash && eventData.newMaximumCash !== 0) { // Allow 0
                                        console.log(`Invest event missing newMaximumCash: ${event.name}`);
                                        alert(`Event "${event.name}" requires a Maximum Cash value.`);
                                    validationPassed = false;
                                    break;
                                }
                                    if (isNaN(parseInt(eventData.newMaximumCash, 10))) {
                                        console.log(`Maximum cash value must be a number: ${event.name}`);
                                        alert(`Event "${event.name}" Maximum Cash value must be a valid number.`);
                                        validationPassed = false;
                                        break;
                                    }

                                    // Validate allocation modifications for invest events
                                    if (eventData.modifyTaxStatusAllocation) {
                                        const sum = Object.values(strategyData?.taxStatusAllocation || {}).reduce((a, b) => a + b, 0);
                                        if (sum !== 100) {
                                            console.log(`Tax status allocations don't sum to 100%: ${event.name}`);
                                            alert(`Event "${event.name}" tax status allocations must sum to 100%.`);
                                            validationPassed = false;
                                            break;
                                        }
                                    }
                                    // Add validation for other allocation types if modified
                                    if (eventData.modifyAfterTaxAllocation) {
                                        const sum = Object.values(strategyData?.afterTaxAllocation || {}).reduce((a, b) => a + b, 0);
                                        if (sum !== 100) {
                                            alert(`Event "${event.name}" after-tax allocations must sum to 100%.`);
                                            validationPassed = false; break;
                                        }
                                    }
                                    if (eventData.modifyNonRetirementAllocation) {
                                        const sum = Object.values(strategyData?.nonRetirementAllocation || {}).reduce((a, b) => a + b, 0);
                                        if (sum !== 100) {
                                            alert(`Event "${event.name}" non-retirement allocations must sum to 100%.`);
                                            validationPassed = false; break;
                                        }
                                    }
                                    if (eventData.modifyTaxExemptAllocation) {
                                        const sum = Object.values(strategyData?.taxExemptAllocation || {}).reduce((a, b) => a + b, 0);
                                        if (sum !== 100) {
                                            alert(`Event "${event.name}" tax-exempt allocations must sum to 100%.`);
                                            validationPassed = false; break;
                                        }
                                    }
                                    
                                    // Remove validation checking if *at least one* is selected
                                    /*
                                    if (!eventData.modifyTaxStatusAllocation && 
                                        !eventData.modifyAfterTaxAllocation && 
                                        !eventData.modifyNonRetirementAllocation && 
                                        !eventData.modifyTaxExemptAllocation) {
                                        // ... alert ...
                                    }
                                    */
                                } else { // Rebalance
                                    // Validate rebalance event allocation selections
                                    if (eventData.modifyTaxStatusAllocation) {
                                        const sum = Object.values(strategyData?.taxStatusAllocation || {}).reduce((a, b) => a + b, 0);
                                        if (sum !== 100) {
                                            console.log(`Tax status allocations for rebalance don't sum to 100%: ${event.name}`);
                                            alert(`Event "${event.name}" tax status allocations for rebalance must sum to 100%.`);
                                            validationPassed = false;
                                            break;
                                        }
                                    }
                                    
                                    if (eventData.modifyAfterTaxAllocation) {
                                        const sum = Object.values(strategyData?.afterTaxAllocation || {}).reduce((a, b) => a + b, 0);
                                        if (sum !== 100) {
                                            console.log(`After-tax allocations for rebalance don't sum to 100%: ${event.name}`);
                                            alert(`Event "${event.name}" after-tax allocations for rebalance must sum to 100%.`);
                                            validationPassed = false;
                                            break;
                                        }
                                    }
                                    
                                    if (eventData.modifyNonRetirementAllocation) {
                                        const sum = Object.values(strategyData?.nonRetirementAllocation || {}).reduce((a, b) => a + b, 0);
                                        if (sum !== 100) {
                                            console.log(`Non-retirement allocations for rebalance don't sum to 100%: ${event.name}`);
                                            alert(`Event "${event.name}" non-retirement allocations for rebalance must sum to 100%.`);
                                            validationPassed = false;
                                            break;
                                        }
                                    }
                                    
                                    if (eventData.modifyTaxExemptAllocation) {
                                        const sum = Object.values(strategyData?.taxExemptAllocation || {}).reduce((a, b) => a + b, 0);
                                        if (sum !== 100) {
                                            console.log(`Tax-exempt allocations for rebalance don't sum to 100%: ${event.name}`);
                                            alert(`Event "${event.name}" tax-exempt allocations for rebalance must sum to 100%.`);
                                            validationPassed = false;
                                            break;
                                        }
                                    }
                                    
                                    if (eventData.modifyPreTaxAllocation) {
                                        const sum = Object.values(strategyData?.preTaxAllocation || {}).reduce((a, b) => a + b, 0);
                                        if (sum !== 100) {
                                            console.log(`Pre-tax allocations for rebalance don't sum to 100%: ${event.name}`);
                                            alert(`Event "${event.name}" pre-tax allocations for rebalance must sum to 100%.`);
                                            validationPassed = false;
                                            break;
                                        }
                                    }
                                    
                                    // Check if at least one rebalance domain is selected
                                    if (!eventData.modifyTaxStatusAllocation && 
                                        !eventData.modifyAfterTaxAllocation && 
                                        !eventData.modifyNonRetirementAllocation && 
                                        !eventData.modifyTaxExemptAllocation &&
                                        !eventData.modifyPreTaxAllocation) {
                                        console.log(`No rebalance domain selected: ${event.name}`);
                                        alert(`Event "${event.name}" must have at least one domain selected for rebalancing.`);
                                        validationPassed = false;
                                        break;
                                    }
                                }
                                break;
                            }
                            default:
                                // No action needed for unknown event type
                                break;
                        }
                        
                        if (!validationPassed) break;
                    }

                    if (validationPassed) {
                        console.log('All validations passed, proceeding to next page');
                        
                        // Remove initial event creation logic
                        /*
                        // Save allocation data if validation passes
                        saveAllocationData();
                        
                        // Create the initial investment event
                        const initialInvestEvent = createInitialInvestEvent();
                        
                        // Validate the initial invest event
                        if (!initialInvestEvent.startYear.fixedValue) {
                            console.log('Initial invest event missing start year');
                            alert("Error: Birth year information is missing. Please return to the first page and enter your birth year.");
                            return;
                        }
                        
                        // Add the initial investment event to the events array
                        setEvents(prevEvents => {
                            // Make sure we don't add duplicates
                            const filteredEvents = prevEvents.filter(event => event.name !== 'INITIAL_INVEST_EVENT');
                            // Place initialInvestEvent as the first element in the array
                            const updatedEvents = [initialInvestEvent, ...filteredEvents];
                            
                            // Log the updated events array for debugging
                            console.log("Events array with INITIAL_INVEST_EVENT:", updatedEvents);
                            
                            // Store in localStorage to ensure persistence
                            localStorage.setItem('events', JSON.stringify(updatedEvents));
                            
                            return updatedEvents;
                        });
                        */
                        
                        // Navigate to the next page directly
                        console.log("Navigating to next page...");
                        setPage(5);
                        
                        /* Remove timeout logic
                        setTimeout(() => {
                            console.log("Navigating to next page...");
                            setPage(5);
                        }, 200); // Increased delay to ensure event is added before navigating
                        */
                    } else {
                        console.log('Validation failed, not proceeding to next page');
                    }
                }}>Next</button>
            </div>
        </div>
    );
}

export default EventForm;<|MERGE_RESOLUTION|>--- conflicted
+++ resolved
@@ -545,14 +545,9 @@
                 onChange={handleEventCountChange}
             />
 
-<<<<<<< HEAD
-            {events.filter(event => event.name !== 'INITIAL_INVEST_EVENT').map((event, index) => (
-                <div key={index} className='event-container'>
-=======
             {events.map((event, index) => (
                 // Remove filtering logic for INITIAL_INVEST_EVENT here as well if it existed
-                <div key={index}>
->>>>>>> 03d17403
+                <div key={index} className='event-container'>
                     <h2>Event {index + 1}</h2>
 
                     {/* Name Input */}
