import React from 'react';

function InvestmentForm({ investments, setInvestments, investmentTypes, setInvestmentTypes, setPage}) {

    const handleInvestmentCountChange = (e) => {
        const count = parseInt(e.target.value, 10) || 0;

        setInvestments((prev) => {
            const newInvestments = [...prev];

            while (newInvestments.length < count) {
                newInvestments.push({
                    name: '',
                    desc: '',
                    investmentType: {
                        name: '',
                        description: '',
                        expectedReturn: { 
                            returnType: '',
                            fixedValue: '', 
                            fixedPercentage: '', 
                            normalValue: { mean: '', sd: '' }, 
                            normalPercentage: { mean: '', sd: '' }
                        },
                        expenseRatio: '',
                        taxability: '',
                    },
                    value: '',
                    taxStatus: '',
                });
            }

            return newInvestments.slice(0, count);
        });
    };

    const updateInvestment = (index, fieldPath, newValue) => {
        setInvestments((prev) =>
            prev.map((investment, i) => {
                if (i !== index) return investment; // Skip other investments
    
                let updatedInvestment = { ...investment }; // Clone top-level object
    
                if (!Array.isArray(fieldPath)) {
                    // Direct top-level update
                    updatedInvestment[fieldPath] = newValue;
                } else {
                    // Handle nested updates
                    let target = updatedInvestment;
                    for (let j = 0; j < fieldPath.length - 1; j++) {
                        const key = fieldPath[j];
                        
                        target[key] = { ...target[key] }; // Clone the nested object
                        target = target[key]; // Move deeper
                    }
    
                    // Apply the final update
                    target[fieldPath[fieldPath.length - 1]] = newValue;
                }
    
                console.log(`Updating investment ${index}:`, updatedInvestment);
                return updatedInvestment;
            })
        );
    };
    
    
    
    

   

    return (
        <div>
            <h2>Number of Investments:</h2>
            <input 
                type="number" 
                value={investments.length} 
                onChange={handleInvestmentCountChange} 
            />

            {investments.map((investment, index) => (
                <div key={index}>
                    <h2>Investment {index + 1}</h2>
                    
                    <>
                    {/* name and description */}
                        <h2>Name: *</h2>
                        <input 
                            type="text" 
                            placeholder="Investment Name" 
                            value={investment.name} 
                            onChange={(e) => updateInvestment(index, ['name'], e.target.value)} 
                        />
                         <h2>Description:</h2>
                        <input 
                            type="text" 
                            placeholder="Investment Description" 
                            value={investment.investmentType.description} 
                            onChange={(e) => updateInvestment(index, ['description'], e.target.value)}
                        />
                    </>

<<<<<<< HEAD
                    <>
                    {/* picking a investment type */}
                        <h2>Investment Type:</h2>
                        {/*investmentTypes.map((investmentType, index) => {
                            <div>

                            </div>
                        })*/}
                    </>

=======
                    <> {/* expected annual return */}
                        <div>
                            <h2>Expected Annual Return: *</h2>
                            
                            <button onClick={() => updateInvestment(index, ['investmentType', 'expectedReturn', 'returnType'], 'fixedValue')}>
                                Fixed Value
                            </button>
                            
                            <button onClick={() => updateInvestment(index, ['investmentType', 'expectedReturn', 'returnType'], 'fixedPercentage')}>
                                Fixed Percentage
                            </button>
                            
                            <button onClick={() => updateInvestment(index, ['investmentType', 'expectedReturn', 'returnType'], 'normalValue')}>
                                Fixed Value (Normal Distribution)
                            </button>
                            
                            <button onClick={() => updateInvestment(index, ['investmentType', 'expectedReturn', 'returnType'], 'normalPercentage')}>
                                Percentage (Normal Distribution)
                            </button>
                        </div>

                        <>
                            {/* Fixed Value */}
                            {investment.investmentType.expectedReturn.returnType === 'fixedValue' && (
                                <input
                                    type="number"
                                    placeholder="Fixed Return Value"
                                    value={investment.investmentType.expectedReturn.fixedValue}
                                    onChange={(e) => updateInvestment(index, ['investmentType', 'expectedReturn', 'fixedValue'], e.target.value)}
                                />
                            )}

                            {/* Fixed Percentage */}
                            {investment.investmentType.expectedReturn.returnType === 'fixedPercentage' && (
                                <input
                                    type="number"
                                    placeholder="Fixed Return Percentage"
                                    value={investment.investmentType.expectedReturn.fixedPercentage}
                                    onChange={(e) => updateInvestment(index, ['investmentType', 'expectedReturn', 'fixedPercentage'], e.target.value)}
                                />
                            )}

                            {/* Normal Distribution (Value) */}
                            {investment.investmentType.expectedReturn.returnType === 'normalValue' && (
                                <div>
                                    <input
                                        type="number"
                                        placeholder="Mean Value"
                                        value={investment.investmentType.expectedReturn.normalValue.mean}
                                        onChange={(e) => updateInvestment(index, ['investmentType', 'expectedReturn', 'normalValue', 'mean'], e.target.value)}
                                    />
                                    <input
                                        type="number"
                                        placeholder="Standard Deviation"
                                        value={investment.investmentType.expectedReturn.normalValue.sd}
                                        onChange={(e) => updateInvestment(index, ['investmentType', 'expectedReturn', 'normalValue', 'sd'], e.target.value)}
                                    />
                                </div>
                            )}

                            {/* Normal Distribution (Percentage) */}
                            {investment.investmentType.expectedReturn.returnType === 'normalPercentage' && (
                                <div>
                                    <input
                                        type="number"
                                        placeholder="Mean Percentage"
                                        value={investment.investmentType.expectedReturn.normalPercentage.mean}
                                        onChange={(e) => updateInvestment(index, ['investmentType', 'expectedReturn', 'normalPercentage', 'mean'], e.target.value)}
                                    />
                                    <input
                                        type="number"
                                        placeholder="Standard Deviation"
                                        value={investment.investmentType.expectedReturn.normalPercentage.sd}
                                        onChange={(e) => updateInvestment(index, ['investmentType', 'expectedReturn', 'normalPercentage', 'sd'], e.target.value)}
                                    />
                                </div>
                            )}

                        
                        
                        </>


                    </>

                     {/* expense ratio */}
                     <div>
                        <h2>Expense Ratio (%) *:</h2>
                        <input
                            type="number"
                            placeholder="Expense Ratio"
                            value={investment.investmentType.expenseRatio}
                            onChange={(e) => updateInvestment(index, ['investmentType', 'expenseRatio'], e.target.value)}
                        />
                    </div>


                    {/* taxability section */}
                    <div>
                        <h2>Taxability: *</h2>
                        <ul>
                            <li>
                                <label>
                                    <input
                                        type="radio"
                                        name={`taxability${index}`}
                                        value="taxable"
                                        checked={investment.investmentType.taxability === "taxable"}
                                        onChange={(e) => updateInvestment(index, ["investmentType", "taxability"], e.target.value)}
                                    />
                                    Taxable
                                </label>
                            </li>
                            <li>
                                <label>
                                    <input
                                        type="radio"
                                        name={`taxability${index}`}
                                        value="tax-exempt"
                                        checked={investment.investmentType.taxability === "tax-exempt"}
                                        onChange={(e) => updateInvestment(index, ["investmentType", "taxability"], e.target.value)}
                                    />
                                    Tax-Exempt
                                </label>
                            </li>
                        </ul>
                    </div>


>>>>>>> 6b6de0ea
                    {/* value in dollars */}
                    <h2>Value In Dollars: *:</h2>
                    <input 
                        type="number" 
                        placeholder="Value in dollars" 
                        value={investment.value}  
                        onChange={(e) => updateInvestment(index, ['value'], e.target.value)}
                    />

                    <h2>Tax Status: *</h2>
                    {/* tax status */}
                    <div>
                        <label>Tax Status:</label>
                        <div>
                            <label>
                                <input
                                    type="radio"
                                    name={`taxStatus${index}`}
                                    value="non-retirement"
                                    checked={investment.taxStatus === "non-retirement"}
                                    onChange={(e) => updateInvestment(index, ["taxStatus"], e.target.value)}
                                />
                                Non-Retirement
                            </label>
                        </div>
                        <div>
                            <label>
                                <input
                                    type="radio"
                                    name={`taxStatus${index}`}
                                    value="pre-tax"
                                    checked={investment.taxStatus === "pre-tax"}
                                    onChange={(e) => updateInvestment(index, ["taxStatus"], e.target.value)}
                                />
                                Pre-Tax
                            </label>
                        </div>
                        <div>
                            <label>
                                <input
                                    type="radio"
                                    name={`taxStatus${index}`}
                                    value="after-tax"
                                    checked={investment.taxStatus === "after-tax"}
                                    onChange={(e) => updateInvestment(index, ["taxStatus"], e.target.value)}
                                />
                                After-Tax
                            </label>
                        </div>
                    </div>


                


                    
                </div>
            ))}

            {/* navigation buttons */}
            <div>
                <button onClick={() => setPage(2)}>Previous</button>
                <button onClick={() => {
                    if (investments.length === 0) {
                        alert("At least one investment is required.");
                        return;
                    }

                    for (const investment of investments) {
                        if (!investment.name) {
                            alert("Each investment must have a Name.");
                            return;
                        }

<<<<<<< HEAD
=======
                        // Validate Expected Annual Return
                        if (!investment.investmentType.expectedReturn.returnType) {
                            alert(`Investment "${investment.investmentType.name}" must have a Return Type for Expected Annual Return.`);
                            return;
                        }

                        switch (investment.investmentType.expectedReturn.returnType) {
                            case 'fixedValue':
                                if (!investment.investmentType.expectedReturn.fixedValue) {
                                    alert(`Investment "${investment.investmentType.name}" requires a Fixed Value for Expected Annual Return.`);
                                    return;
                                }
                                break;
                            case 'fixedPercentage':
                                if (!investment.investmentType.expectedReturn.fixedPercentage) {
                                    alert(`Investment "${investment.investmentType.name}" requires a Fixed Percentage for Expected Annual Return.`);
                                    return;
                                }
                                break;
                            case 'normalValue':
                                if (!investment.investmentType.expectedReturn.normalValue.mean || !investment.investmentType.expectedReturn.normalValue.sd) {
                                    alert(`Investment "${investment.investmentType.name}" requires Mean and Standard Deviation for Normal Value.`);
                                    return;
                                }
                                break;
                            case 'normalPercentage':
                                if (!investment.investmentType.expectedReturn.normalPercentage.mean || !investment.investmentType.expectedReturn.normalPercentage.sd) {
                                    alert(`Investment "${investment.investmentType.name}" requires Mean and Standard Deviation for Normal Percentage.`);
                                    return;
                                }
                                break;
                            default:
                                // No action needed for unknown fields
                                break;
                        }

                        // Validate other required fields
                        if (!investment.investmentType.expenseRatio) {
                            alert(`Investment "${investment.investmentType.name}" must have an Expense Ratio.`);
                            return;
                        }

                        if (!investment.investmentType.taxability) {
                            alert(`Investment "${investment.investmentType.name}" must have a Taxability status.`);
                            return;
                        }

>>>>>>> 6b6de0ea
                        if (!investment.value) {
                            alert(`Investment "${investment.name}" must have a Value in Dollars.`);
                            return;
                        }

                        if (!investment.taxStatus) {
                            alert(`Investment "${investment.name}" must have a Tax Status.`);
                            return;
                        }
                    }

                    

                    // If all investments are valid, proceed to the next page
                    setPage(4);




                }}>
                    Next
                </button>


            </div>

            
        </div>
    );
}

export default InvestmentForm;<|MERGE_RESOLUTION|>--- conflicted
+++ resolved
@@ -101,7 +101,6 @@
                         />
                     </>
 
-<<<<<<< HEAD
                     <>
                     {/* picking a investment type */}
                         <h2>Investment Type:</h2>
@@ -111,90 +110,6 @@
                             </div>
                         })*/}
                     </>
-
-=======
-                    <> {/* expected annual return */}
-                        <div>
-                            <h2>Expected Annual Return: *</h2>
-                            
-                            <button onClick={() => updateInvestment(index, ['investmentType', 'expectedReturn', 'returnType'], 'fixedValue')}>
-                                Fixed Value
-                            </button>
-                            
-                            <button onClick={() => updateInvestment(index, ['investmentType', 'expectedReturn', 'returnType'], 'fixedPercentage')}>
-                                Fixed Percentage
-                            </button>
-                            
-                            <button onClick={() => updateInvestment(index, ['investmentType', 'expectedReturn', 'returnType'], 'normalValue')}>
-                                Fixed Value (Normal Distribution)
-                            </button>
-                            
-                            <button onClick={() => updateInvestment(index, ['investmentType', 'expectedReturn', 'returnType'], 'normalPercentage')}>
-                                Percentage (Normal Distribution)
-                            </button>
-                        </div>
-
-                        <>
-                            {/* Fixed Value */}
-                            {investment.investmentType.expectedReturn.returnType === 'fixedValue' && (
-                                <input
-                                    type="number"
-                                    placeholder="Fixed Return Value"
-                                    value={investment.investmentType.expectedReturn.fixedValue}
-                                    onChange={(e) => updateInvestment(index, ['investmentType', 'expectedReturn', 'fixedValue'], e.target.value)}
-                                />
-                            )}
-
-                            {/* Fixed Percentage */}
-                            {investment.investmentType.expectedReturn.returnType === 'fixedPercentage' && (
-                                <input
-                                    type="number"
-                                    placeholder="Fixed Return Percentage"
-                                    value={investment.investmentType.expectedReturn.fixedPercentage}
-                                    onChange={(e) => updateInvestment(index, ['investmentType', 'expectedReturn', 'fixedPercentage'], e.target.value)}
-                                />
-                            )}
-
-                            {/* Normal Distribution (Value) */}
-                            {investment.investmentType.expectedReturn.returnType === 'normalValue' && (
-                                <div>
-                                    <input
-                                        type="number"
-                                        placeholder="Mean Value"
-                                        value={investment.investmentType.expectedReturn.normalValue.mean}
-                                        onChange={(e) => updateInvestment(index, ['investmentType', 'expectedReturn', 'normalValue', 'mean'], e.target.value)}
-                                    />
-                                    <input
-                                        type="number"
-                                        placeholder="Standard Deviation"
-                                        value={investment.investmentType.expectedReturn.normalValue.sd}
-                                        onChange={(e) => updateInvestment(index, ['investmentType', 'expectedReturn', 'normalValue', 'sd'], e.target.value)}
-                                    />
-                                </div>
-                            )}
-
-                            {/* Normal Distribution (Percentage) */}
-                            {investment.investmentType.expectedReturn.returnType === 'normalPercentage' && (
-                                <div>
-                                    <input
-                                        type="number"
-                                        placeholder="Mean Percentage"
-                                        value={investment.investmentType.expectedReturn.normalPercentage.mean}
-                                        onChange={(e) => updateInvestment(index, ['investmentType', 'expectedReturn', 'normalPercentage', 'mean'], e.target.value)}
-                                    />
-                                    <input
-                                        type="number"
-                                        placeholder="Standard Deviation"
-                                        value={investment.investmentType.expectedReturn.normalPercentage.sd}
-                                        onChange={(e) => updateInvestment(index, ['investmentType', 'expectedReturn', 'normalPercentage', 'sd'], e.target.value)}
-                                    />
-                                </div>
-                            )}
-
-                        
-                        
-                        </>
-
 
                     </>
 
@@ -241,8 +156,6 @@
                         </ul>
                     </div>
 
-
->>>>>>> 6b6de0ea
                     {/* value in dollars */}
                     <h2>Value In Dollars: *:</h2>
                     <input 
@@ -317,44 +230,6 @@
                             return;
                         }
 
-<<<<<<< HEAD
-=======
-                        // Validate Expected Annual Return
-                        if (!investment.investmentType.expectedReturn.returnType) {
-                            alert(`Investment "${investment.investmentType.name}" must have a Return Type for Expected Annual Return.`);
-                            return;
-                        }
-
-                        switch (investment.investmentType.expectedReturn.returnType) {
-                            case 'fixedValue':
-                                if (!investment.investmentType.expectedReturn.fixedValue) {
-                                    alert(`Investment "${investment.investmentType.name}" requires a Fixed Value for Expected Annual Return.`);
-                                    return;
-                                }
-                                break;
-                            case 'fixedPercentage':
-                                if (!investment.investmentType.expectedReturn.fixedPercentage) {
-                                    alert(`Investment "${investment.investmentType.name}" requires a Fixed Percentage for Expected Annual Return.`);
-                                    return;
-                                }
-                                break;
-                            case 'normalValue':
-                                if (!investment.investmentType.expectedReturn.normalValue.mean || !investment.investmentType.expectedReturn.normalValue.sd) {
-                                    alert(`Investment "${investment.investmentType.name}" requires Mean and Standard Deviation for Normal Value.`);
-                                    return;
-                                }
-                                break;
-                            case 'normalPercentage':
-                                if (!investment.investmentType.expectedReturn.normalPercentage.mean || !investment.investmentType.expectedReturn.normalPercentage.sd) {
-                                    alert(`Investment "${investment.investmentType.name}" requires Mean and Standard Deviation for Normal Percentage.`);
-                                    return;
-                                }
-                                break;
-                            default:
-                                // No action needed for unknown fields
-                                break;
-                        }
-
                         // Validate other required fields
                         if (!investment.investmentType.expenseRatio) {
                             alert(`Investment "${investment.investmentType.name}" must have an Expense Ratio.`);
@@ -366,7 +241,6 @@
                             return;
                         }
 
->>>>>>> 6b6de0ea
                         if (!investment.value) {
                             alert(`Investment "${investment.name}" must have a Value in Dollars.`);
                             return;
